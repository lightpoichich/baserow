# Changelog

<<<<<<< HEAD
* Added option to hide fields in a grid view.
=======
## Unreleased

* Fixed bug where you could not convert an existing field to a single select field
  without select options.
* Fixed bug where is was not possible to create a relation to a table that has a single
  select as primary field.
* Implemented real time collaboration.

## Released (2021-01-06)

* Allow larger values for the number field and improved the validation.
* Fixed bug where if you have no filters, but the filter type is set to `OR` it always
  results in a not matching row state in the web-frontend.
>>>>>>> de58eeef
* Fixed bug where the arrow navigation didn't work for the dropdown component in
  combination with a search query.
* Fixed bug where the page refreshes if you press enter in an input in the row modal.
* Added filtering by GET parameter to the rows listing endpoint.
* Fixed drifting context menu.
* Store updated and created timestamp for the groups, applications, tables, views,
  fields and rows.
* Made the file name editable.
* Made the rows orderable and added the ability to insert a row at a given position.
* Made it possible to include or exclude specific fields when listing rows via the API.
* Implemented a single select field.
* Fixed bug where inserting above or below a row created upon signup doesn't work
  correctly.

## Released (2020-12-01)

* Added select_for_update where it was still missing.
* Fixed API docs scrollbar size issue.
* Also lint the backend tests.
* Implemented a switch to disable all filters without deleting them.
* Made it possible to order by fields via the rows listing endpoint.
* Added community chat to the readme.
* Made the cookies strict and secure.
* Removed the redundant _DOMAIN variables.
* Set un-secure lax cookie when public web frontend url isn't over a secure connection.
* Fixed bug where the sort choose field item didn't have a hover effect.
* Implemented a file field and user files upload.
* Made it impossible for the `link_row` field to be a primary field because that can
  cause the primary field to be deleted.

## Released (2020-11-02)

* Highlight the row of a selected cell.
* Fixed error when there is no view.
* Added Ubuntu installation guide documentation.
* Added Email field.
* Added importer abstraction including a CSV and tabular paste importer.
* Added ability to navigate dropdown menus with arrow keys.
* Added confirmation modals when the user wants to delete a group, application, table,
  view or field.
* Fixed bug in the web-frontend URL validation where a '*' was invalidates.
* Made it possible to publicly expose the table data via a REST API.

## Released (2020-10-06)

* Prevent adding a new line to the long text field in the grid view when selecting the
  cell by pressing the enter key.
* Fixed The table X is not found in the store error.
* Fixed bug where the selected name of the dropdown was not updated when that name was
  changed.
* Fixed bug where the link row field is not removed from the store when the related
  table is deleted.
* Added filtering of rows per view.
* Fixed bug where the error message of the 'Select a table to link to' was not always
  displayed.
* Added URL field.
* Added sorting of rows per view.

## Released (2020-09-02)

* Added contribution guidelines.
* Fixed bug where it was not possible to change the table name when it contained a link
  row field.

## Released (2020-08-31)

* Added field that can link to the row of another table.
* Fixed bug where the text_default value changed to None if not provided in a patch
  request.
* Block non web frontend domains in the base url when requesting a password reset
  email.
* Increased the amount of password characters to 256 when signing up.
* Show machine readable error message when the signature has expired.

## Released (2020-07-20)

* Added raises attribute to the docstrings.
* Added OpenAPI docs.
* Refactored all SCSS classes to BEM naming.
* Use the new long text field, date field and view's field options for the example 
  tables when creating a new account. Also use the long text field when creating a new 
  table.
* Removed not needed api v0 namespace in url and python module.
* Fixed keeping the datepicker visible in the grid view when selecting a date for the 
  first time.
* Improved API 404 errors by providing a machine readable error.
* Added documentation markdown files.
* Added cookiecutter plugin boilerplate.

## Released (2020-06-08)

* Fixed not handling 500 errors.
* Prevent row context menu when right clicking on a field that's being edited.
* Added row modal editing feature to the grid view.
* Made it possible to resize the field width per view.
* Added validation and formatting for the number field.
* Cancel the editing state of a fields when the escape key is pressed.
* The next field is now selected when the tab character is pressed when a field is
  selected.
* Changed the styling of the notification alerts.
* Fixed error when changing field type and the data value wasn't in the correct
  format.
* Update the field's data values when the type changes.
* Implemented reset forgotten password functionality.
* Fill a newly created table with some initial data.
* Enabled the arrow keys to navigate through the fields in the grid view.
* Fixed memory leak bug.
* Use environment variables for all settings.
* Normalize the users email address when signing up and signing in.
* Use Django REST framework status code constants instead of integers.
* Added long text field.
* Fixed not refreshing token bug and improved authentication a little bit.
* Introduced copy, paste and delete functionality of selected fields.
* Added date/datetime field.
* Improved grid view scrolling for touch devices.
* Implemented password change function and settings popup.<|MERGE_RESOLUTION|>--- conflicted
+++ resolved
@@ -1,8 +1,5 @@
 # Changelog
 
-<<<<<<< HEAD
-* Added option to hide fields in a grid view.
-=======
 ## Unreleased
 
 * Fixed bug where you could not convert an existing field to a single select field
@@ -10,13 +7,13 @@
 * Fixed bug where is was not possible to create a relation to a table that has a single
   select as primary field.
 * Implemented real time collaboration.
+* Added option to hide fields in a grid view.
 
 ## Released (2021-01-06)
 
 * Allow larger values for the number field and improved the validation.
 * Fixed bug where if you have no filters, but the filter type is set to `OR` it always
   results in a not matching row state in the web-frontend.
->>>>>>> de58eeef
 * Fixed bug where the arrow navigation didn't work for the dropdown component in
   combination with a search query.
 * Fixed bug where the page refreshes if you press enter in an input in the row modal.
