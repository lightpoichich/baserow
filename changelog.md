--- conflicted
+++ resolved
@@ -2,13 +2,10 @@
 
 ## Unreleased
 
-<<<<<<< HEAD
-* Fixed memory leak in the `link_roww` field.
-=======
+* Fixed memory leak in the `link_row` field.
 * Switch to using a celery based email backend by default.
 * Added `--add-columns` flag to the `fill_table` management command. It creates all the
   field types before filling the table with random data.
->>>>>>> 49009210
 
 ## Released (2021-04-08)
 
