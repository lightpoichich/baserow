from abc import ABC, abstractmethod
from collections import defaultdict
from datetime import datetime, date
from decimal import Decimal
from random import randrange, randint
from typing import Any, Callable, Dict, List

from dateutil import parser
from dateutil.parser import ParserError
from django.contrib.postgres.fields import JSONField
from django.core.exceptions import ValidationError
from django.core.files.storage import default_storage
from django.core.validators import URLValidator
from django.db import models
from django.db.models import Case, When, Q, F, Func, Value, CharField
from django.db.models.expressions import RawSQL
from django.db.models.functions import Coalesce
from django.utils.timezone import make_aware
from pytz import timezone
from rest_framework import serializers

from baserow.contrib.database.api.fields.errors import (
    ERROR_LINK_ROW_TABLE_NOT_IN_SAME_DATABASE,
    ERROR_LINK_ROW_TABLE_NOT_PROVIDED,
    ERROR_INCOMPATIBLE_PRIMARY_FIELD_TYPE,
)
from baserow.contrib.database.api.fields.serializers import (
    LinkRowValueSerializer,
    FileFieldRequestSerializer,
    SelectOptionSerializer,
    FileFieldResponseSerializer,
)
from baserow.core.models import UserFile
from baserow.core.user_files.exceptions import UserFileDoesNotExist
from baserow.core.user_files.handler import UserFileHandler
from .exceptions import (
    LinkRowTableNotInSameDatabase,
    LinkRowTableNotProvided,
    IncompatiblePrimaryFieldTypeError,
)
from .field_filters import contains_filter, AnnotatedQ, filename_contains_filter
from .fields import SingleSelectForeignKey, URLTextField
from .handler import FieldHandler
from .models import (
    NUMBER_TYPE_INTEGER,
    NUMBER_TYPE_DECIMAL,
    TextField,
    LongTextField,
    URLField,
    NumberField,
    BooleanField,
    DateField,
    LinkRowField,
    EmailField,
    FileField,
    SingleSelectField,
    SelectOption,
    PhoneNumberField,
)
from .registries import FieldType, field_type_registry
from baserow.contrib.database.validators import UnicodeRegexValidator


class CharFieldMatchingRegexFieldType(FieldType, ABC):
    """
    This is an abstract FieldType you can extend to create a field which is a CharField
    but restricted to only allow values passing a regex. Please implement the regex,
    max_length and random_value properties.

    This abstract class will then handle all the various places that this regex needs to
    be used:
        - by setting the char field's validator
        - by setting the serializer field's validator
        - checking values passed to prepare_value_for_db pass the regex
        - by checking and only converting column values which match the regex when
          altering a column to being an email type.
    """

    @property
    @abstractmethod
    def regex(self):
        pass

    @property
    @abstractmethod
    def max_length(self):
        return None

    @property
    def validator(self):
        return UnicodeRegexValidator(regex_value=self.regex)

    def prepare_value_for_db(self, instance, value):
        if value == "" or value is None:
            return ""
        self.validator(value)

        return value

    def get_serializer_field(self, instance, **kwargs):
        return serializers.CharField(
            required=False,
            allow_null=True,
            allow_blank=True,
            validators=[self.validator],
            max_length=self.max_length,
            **kwargs,
        )

    def get_model_field(self, instance, **kwargs):
        return models.CharField(
            default="",
            blank=True,
            null=True,
            max_length=self.max_length,
            validators=[self.validator],
            **kwargs,
        )

    def get_alter_column_prepare_new_value(self, connection, from_field, to_field):
        if connection.vendor == "postgresql":
            return f"""p_in = (
            case
                when p_in::text ~* '{self.regex}'
                then p_in::text
                else ''
                end
            );"""

        return super().get_alter_column_prepare_new_value(
            connection, from_field, to_field
        )

    def contains_query(self, *args):
        return contains_filter(*args)


class TextFieldType(FieldType):
    type = "text"
    model_class = TextField
    allowed_fields = ["text_default"]
    serializer_field_names = ["text_default"]

    def get_serializer_field(self, instance, **kwargs):
        required = kwargs.get("required", False)
        return serializers.CharField(
            **{
                "required": required,
                "allow_null": not required,
                "allow_blank": not required,
                "default": instance.text_default or None,
                **kwargs,
            }
        )

    def get_model_field(self, instance, **kwargs):
        return models.TextField(
            default=instance.text_default or None, blank=True, null=True, **kwargs
        )

    def random_value(self, instance, fake, cache):
        return fake.name()

    def contains_query(self, *args):
        return contains_filter(*args)


class LongTextFieldType(FieldType):
    type = "long_text"
    model_class = LongTextField

    def get_serializer_field(self, instance, **kwargs):
        required = kwargs.get("required", False)
        return serializers.CharField(
            **{
                "required": required,
                "allow_null": not required,
                "allow_blank": not required,
                **kwargs,
            }
        )

    def get_model_field(self, instance, **kwargs):
        return models.TextField(blank=True, null=True, **kwargs)

    def random_value(self, instance, fake, cache):
        return fake.text()

    def contains_query(self, *args):
        return contains_filter(*args)


class URLFieldType(FieldType):
    type = "url"
    model_class = URLField

    def prepare_value_for_db(self, instance, value):
        if value == "" or value is None:
            return ""

        validator = URLValidator()
        validator(value)
        return value

    def get_serializer_field(self, instance, **kwargs):
        required = kwargs.get("required", False)
        return serializers.URLField(
            **{
                "required": required,
                "allow_null": not required,
                "allow_blank": not required,
                **kwargs,
            }
        )

    def get_model_field(self, instance, **kwargs):
        return URLTextField(default="", blank=True, null=True, **kwargs)

    def random_value(self, instance, fake, cache):
        return fake.url()

    def get_alter_column_prepare_new_value(self, connection, from_field, to_field):
        if connection.vendor == "postgresql":
            return r"""p_in = (
            case
                when p_in::text ~* '(https?|ftps?)://(-\.)?([^\s/?\.#-]+\.?)+(/[^\s]*)?'
                then p_in::text
                else ''
                end
            );"""

        return super().get_alter_column_prepare_new_value(
            connection, from_field, to_field
        )

    def contains_query(self, *args):
        return contains_filter(*args)


class NumberFieldType(FieldType):
    MAX_DIGITS = 50

    type = "number"
    model_class = NumberField
    allowed_fields = ["number_type", "number_decimal_places", "number_negative"]
    serializer_field_names = ["number_type", "number_decimal_places", "number_negative"]

    def prepare_value_for_db(self, instance, value):
        if value is not None:
            value = Decimal(value)

        if value is not None and not instance.number_negative and value < 0:
            raise ValidationError(
                f"The value for field {instance.id} cannot be " f"negative."
            )
        return value

    def get_serializer_field(self, instance, **kwargs):
        required = kwargs.get("required", False)

        kwargs["decimal_places"] = (
            0
            if instance.number_type == NUMBER_TYPE_INTEGER
            else instance.number_decimal_places
        )

        if not instance.number_negative:
            kwargs["min_value"] = 0

        return serializers.DecimalField(
            **{
                "max_digits": self.MAX_DIGITS + kwargs["decimal_places"],
                "required": required,
                "allow_null": not required,
                **kwargs,
            }
        )

    def get_export_value(self, value, field_object):
        # If the number is an integer we want it to be a literal json number and so
        # don't convert it to a string. However if a decimal to preserve any precision
        # we keep it as a string.
        instance = field_object["field"]
        if instance.number_type == NUMBER_TYPE_INTEGER:
            return int(value)

        # DRF's Decimal Serializer knows how to quantize and format the decimal
        # correctly so lets use it instead of trying to do it ourselves.
        return self.get_serializer_field(instance).to_representation(value)

    def get_model_field(self, instance, **kwargs):
        kwargs["decimal_places"] = (
            0
            if instance.number_type == NUMBER_TYPE_INTEGER
            else instance.number_decimal_places
        )

        return models.DecimalField(
            max_digits=self.MAX_DIGITS + kwargs["decimal_places"],
            null=True,
            blank=True,
            **kwargs,
        )

    def random_value(self, instance, fake, cache):
        if instance.number_type == NUMBER_TYPE_INTEGER:
            return fake.pyint(
                min_value=-10000 if instance.number_negative else 0,
                max_value=10000,
                step=1,
            )
        elif instance.number_type == NUMBER_TYPE_DECIMAL:
            return fake.pydecimal(
                min_value=-10000 if instance.number_negative else 0,
                max_value=10000,
                positive=not instance.number_negative,
            )

    def get_alter_column_prepare_new_value(self, connection, from_field, to_field):
        if connection.vendor == "postgresql":
            decimal_places = 0
            if to_field.number_type == NUMBER_TYPE_DECIMAL:
                decimal_places = to_field.number_decimal_places

            function = f"round(p_in::numeric, {decimal_places})"

            if not to_field.number_negative:
                function = f"greatest({function}, 0)"

            return f"p_in = {function};"

        return super().get_alter_column_prepare_new_value(
            connection, from_field, to_field
        )

    def force_same_type_alter_column(self, from_field, to_field):
        return not to_field.number_negative and from_field.number_negative

    def contains_query(self, *args):
        return contains_filter(*args)

    def get_export_serialized_value(self, row, field_name, cache, files_zip, storage):
        value = getattr(row, field_name)
        return value if value is None else str(value)


class BooleanFieldType(FieldType):
    type = "boolean"
    model_class = BooleanField

    def get_serializer_field(self, instance, **kwargs):
        return serializers.BooleanField(
            **{"required": False, "default": False, **kwargs}
        )

    def get_model_field(self, instance, **kwargs):
        return models.BooleanField(default=False, **kwargs)

    def random_value(self, instance, fake, cache):
        return fake.pybool()

    def get_export_serialized_value(self, row, field_name, cache, files_zip, storage):
        return "true" if getattr(row, field_name) else "false"

    def set_import_serialized_value(
        self, row, field_name, value, id_mapping, files_zip, storage
    ):
        setattr(row, field_name, value == "true")


class DateFieldType(FieldType):
    type = "date"
    model_class = DateField
    allowed_fields = ["date_format", "date_include_time", "date_time_format"]
    serializer_field_names = ["date_format", "date_include_time", "date_time_format"]

    def prepare_value_for_db(self, instance, value):
        """
        This method accepts a string, date object or datetime object. If the value is a
        string it will try to parse it using the dateutil's parser. Depending on the
        field's date_include_time, a date or datetime object will be returned. A
        datetime object will always have a UTC timezone. If the value is a datetime
        object with another timezone it will be converted to UTC.

        :param instance: The date field instance for which the value needs to be
            prepared.
        :type instance: DateField
        :param value: The value that needs to be prepared.
        :type value: str, date or datetime
        :return: The date or datetime field with the correct value.
        :rtype: date or datetime(tzinfo=UTC)
        :raises ValidationError: When the provided date string could not be converted
            to a date object.
        """

        if not value:
            return value

        utc = timezone("UTC")

        if type(value) == str:
            try:
                value = parser.parse(value)
            except ParserError:
                raise ValidationError(
                    "The provided string could not converted to a" "date."
                )

        if type(value) == date:
            value = make_aware(datetime(value.year, value.month, value.day), utc)

        if type(value) == datetime:
            value = value.astimezone(utc)
            return value if instance.date_include_time else value.date()

        raise ValidationError(
            "The value should be a date/time string, date object or " "datetime object."
        )

    def get_export_value(self, value, field_object):
        if value is None:
            return value
        python_format = field_object["field"].get_python_format()
        return value.strftime(python_format)

    def get_serializer_field(self, instance, **kwargs):
        required = kwargs.get("required", False)

        if instance.date_include_time:
            return serializers.DateTimeField(
                **{"required": required, "allow_null": not required, **kwargs}
            )
        else:
            return serializers.DateField(
                **{"required": required, "allow_null": not required, **kwargs}
            )

    def get_model_field(self, instance, **kwargs):
        kwargs["null"] = True
        kwargs["blank"] = True
        if instance.date_include_time:
            return models.DateTimeField(**kwargs)
        else:
            return models.DateField(**kwargs)

    def random_value(self, instance, fake, cache):
        if instance.date_include_time:
            return make_aware(fake.date_time())
        else:
            return fake.date_object()

    def get_alter_column_prepare_old_value(self, connection, from_field, to_field):
        """
        If the field type has changed then we want to convert the date or timestamp to
        a human readable text following the old date format.
        """

        to_field_type = field_type_registry.get_by_model(to_field)
        if to_field_type.type != self.type and connection.vendor == "postgresql":
            sql_format = from_field.get_psql_format()
            sql_type = from_field.get_psql_type()
            return f"""p_in = TO_CHAR(p_in::{sql_type}, '{sql_format}');"""

        return super().get_alter_column_prepare_old_value(
            connection, from_field, to_field
        )

    def contains_query(self, field_name, value, model_field, field):
        value = value.strip()
        # If an empty value has been provided we do not want to filter at all.
        if value == "":
            return Q()
        return AnnotatedQ(
            annotation={
                f"formatted_date_{field_name}": Coalesce(
                    Func(
                        F(field_name),
                        Value(field.get_psql_format()),
                        function="to_char",
                        output_field=CharField(),
                    ),
                    Value(""),
                )
            },
            q={f"formatted_date_{field_name}__icontains": value},
        )

    def get_alter_column_prepare_new_value(self, connection, from_field, to_field):
        """
        If the field type has changed into a date field then we want to parse the old
        text value following the format of the new field and convert it to a date or
        timestamp. If that fails we want to fallback on the default ::date or
        ::timestamp conversion that has already been added.
        """

        from_field_type = field_type_registry.get_by_model(from_field)
        if from_field_type.type != self.type and connection.vendor == "postgresql":
            sql_function = to_field.get_psql_type_convert_function()
            sql_format = to_field.get_psql_format()
            sql_type = to_field.get_psql_type()

            return f"""
                begin
                    IF char_length(p_in::text) < 5 THEN
                        p_in = null;
                    ELSEIF p_in IS NULL THEN
                        p_in = null;
                    ELSE
                        p_in = GREATEST(
                            {sql_function}(p_in::text, 'FM{sql_format}'),
                            '0001-01-01'::{sql_type}
                        );
                    END IF;
                exception when others then
                    begin
                        p_in = GREATEST(p_in::{sql_type}, '0001-01-01'::{sql_type});
                    exception when others then
                        p_in = p_default;
                    end;
                end;
            """

        return super().get_alter_column_prepare_old_value(
            connection, from_field, to_field
        )

    def get_export_serialized_value(self, row, field_name, cache, files_zip, storage):
        value = getattr(row, field_name)

        if value is None:
            return value

        return value.isoformat()

    def set_import_serialized_value(
        self, row, field_name, value, id_mapping, files_zip, storage
    ):
        if not value:
            return value

        setattr(row, field_name, datetime.fromisoformat(value))


class LinkRowFieldType(FieldType):
    """
    The link row field can be used to link a field to a row of another table. Because
    the user should also be able to see which rows are linked to the related table,
    another link row field in the related table is automatically created.
    """

    type = "link_row"
    model_class = LinkRowField
    allowed_fields = [
        "link_row_table",
        "link_row_related_field",
        "link_row_relation_id",
    ]
    serializer_field_names = ["link_row_table", "link_row_related_field"]
    serializer_field_overrides = {
        "link_row_related_field": serializers.PrimaryKeyRelatedField(read_only=True)
    }
    api_exceptions_map = {
        LinkRowTableNotProvided: ERROR_LINK_ROW_TABLE_NOT_PROVIDED,
        LinkRowTableNotInSameDatabase: ERROR_LINK_ROW_TABLE_NOT_IN_SAME_DATABASE,
        IncompatiblePrimaryFieldTypeError: ERROR_INCOMPATIBLE_PRIMARY_FIELD_TYPE,
    }
    can_order_by = False
    can_be_primary_field = False

    def enhance_queryset(self, queryset, field, name):
        """
        Makes sure that the related rows are prefetched by Django. We also want to
        enhance the primary field of the related queryset. If for example the primary
        field is a single select field then the dropdown options need to be
        prefetched in order to prevent many queries.
        """

        remote_model = queryset.model._meta.get_field(name).remote_field.model
        related_queryset = remote_model.objects.all()

        try:
            primary_field_object = next(
                object
                for object in remote_model._field_objects.values()
                if object["field"].primary
            )
            related_queryset = primary_field_object["type"].enhance_queryset(
                related_queryset,
                primary_field_object["field"],
                primary_field_object["name"],
            )
        except StopIteration:
            # If the related model does not have a primary field then we also don't
            # need to enhance the queryset.
            pass

        return queryset.prefetch_related(
            models.Prefetch(name, queryset=related_queryset)
        )

    def get_export_value(self, value, field_object):
        def map_to_export_value(inner_value, inner_field_object):
            return inner_field_object["type"].get_export_value(
                inner_value, inner_field_object
            )

        return self._get_and_map_pk_values(field_object, value, map_to_export_value)

    def get_human_readable_value(self, value, field_object):
        def map_to_human_readable_value(inner_value, inner_field_object):
            return inner_field_object["type"].get_human_readable_value(
                inner_value, inner_field_object
            )

        return ",".join(
            self._get_and_map_pk_values(
                field_object, value, map_to_human_readable_value
            )
        )

    def _get_and_map_pk_values(
        self, field_object, value, map_func: Callable[[Any, Dict[str, Any]], Any]
    ):
        """
        Helper function which given a linked row field pointing at another model,
        constructs a list of the related row's primary key values which are mapped by
        the provided map_func function.

        For example, Table A has Field 1 which links to Table B. Table B has a text
        primary key column. This function takes the value for a single row of of
        Field 1, which is a number of related rows in Table B. It then gets
        the primary key column values for those related rows in Table B and applies
        map_func to each individual value. Finally it returns those mapped values as a
        list.

        :param value: The value of the link field in a specific row.
        :param field_object: The field object for the link field.
        :param map_func: A function to apply to each linked primary key value.
        :return: A list of mapped linked primary key values.
        """

        instance = field_object["field"]
        if hasattr(instance, "_related_model"):
            related_model = instance._related_model
            primary_field = next(
                object
                for object in related_model._field_objects.values()
                if object["field"].primary
            )
            if primary_field:
                primary_field_name = primary_field["name"]
                primary_field_values = []
                for sub in value.all():
                    # Ensure we also convert the value from the other table to it's
                    # appropriate form as it could be an odd field type!
                    linked_value = getattr(sub, primary_field_name)
                    if self._is_unnamed_primary_field_value(linked_value):
                        linked_pk_value = f"unnamed row {sub.id}"
                    else:
                        linked_pk_value = map_func(
                            getattr(sub, primary_field_name), primary_field
                        )
                    primary_field_values.append(linked_pk_value)
                return primary_field_values
        return []

    @staticmethod
    def _is_unnamed_primary_field_value(primary_field_value):
        """
        Checks if the value for a linked primary field is considered "unnamed".
        :param primary_field_value: The value of a primary field row in a linked table.
        :return: If this value is considered an unnamed primary field value.
        """

        if isinstance(primary_field_value, list):
            return len(primary_field_value) == 0
        elif isinstance(primary_field_value, dict):
            return len(primary_field_value.keys()) == 0
        else:
            return primary_field_value is None

    def get_serializer_field(self, instance, **kwargs):
        """
        If the value is going to be updated we want to accept a list of integers
        representing the related row ids.
        """

        return serializers.ListField(
            **{
                "child": serializers.IntegerField(min_value=0),
                "required": False,
                **kwargs,
            }
        )

    def get_response_serializer_field(self, instance, **kwargs):
        """
        If a model has already been generated it will be added as a property to the
        instance. If that is the case then we can extract the primary field from the
        model and we can pass the name along to the LinkRowValueSerializer. It will
        be used to include the primary field's value in the response as a string.
        """

        primary_field_name = None

        if hasattr(instance, "_related_model"):
            related_model = instance._related_model
            primary_field = next(
                object
                for object in related_model._field_objects.values()
                if object["field"].primary
            )
            if primary_field:
                primary_field_name = primary_field["name"]

        return serializers.ListSerializer(
            child=LinkRowValueSerializer(
                **{"value_field_name": primary_field_name, "required": False, **kwargs}
            )
        )

    def get_serializer_help_text(self, instance):
        return (
            "This field accepts an `array` containing the ids of the related rows."
            "The response contains a list of objects containing the `id` and "
            "the primary field's `value` as a string for display purposes."
        )

    def get_model_field(self, instance, **kwargs):
        """
        A model field is not needed because the ManyToMany field is going to be added
        after the model has been generated.
        """

        return None

    def after_model_generation(self, instance, model, field_name, manytomany_models):
        # Store the current table's model into the manytomany_models object so that the
        # related ManyToMany field can use that one. Otherwise we end up in a recursive
        # loop.
        manytomany_models[instance.table.id] = model

        # Check if the related table model is already in the manytomany_models.
        related_model = manytomany_models.get(instance.link_row_table.id)

        # If we do not have a related table model already we can generate a new one.
        if not related_model:
            related_model = instance.link_row_table.get_model(
                manytomany_models=manytomany_models
            )

        instance._related_model = related_model
        related_name = f"reversed_field_{instance.id}"

        # Try to find the related field in the related model in order to figure out what
        # the related name should be. If the related if is not found that means that it
        # has not yet been created.
        for related_field in related_model._field_objects.values():
            if (
                isinstance(related_field["field"], self.model_class)
                and related_field["field"].link_row_related_field
                and related_field["field"].link_row_related_field.id == instance.id
            ):
                related_name = related_field["name"]

        # Note that the through model will not be registered with the apps because of
        # the `DatabaseConfig.prevent_generated_model_for_registering` hack.
        models.ManyToManyField(
            to=related_model,
            related_name=related_name,
            null=True,
            blank=True,
            db_table=instance.through_table_name,
            db_constraint=False,
        ).contribute_to_class(model, field_name)

        # Trigger the newly created pending operations of all the models related to the
        # created ManyToManyField. They need to be called manually because normally
        # they are triggered when a new new model is registered. Not triggering them
        # can cause a memory leak because everytime a table model is generated, it will
        # register new pending operations.
        apps = model._meta.apps
        model_field = model._meta.get_field(field_name)
        apps.do_pending_operations(model)
        apps.do_pending_operations(related_model)
        apps.do_pending_operations(model_field.remote_field.through)
        apps.clear_cache()

    def prepare_values(self, values, user):
        """
        This method checks if the provided link row table is an int because then it
        needs to be converted to a table instance.
        """

        if "link_row_table" in values and isinstance(values["link_row_table"], int):
            from baserow.contrib.database.table.handler import TableHandler

            table = TableHandler().get_table(values["link_row_table"])
            table.database.group.has_user(user, raise_error=True)
            values["link_row_table"] = table

        return values

    def before_create(self, table, primary, values, order, user):
        """
        It is not allowed to link with a table from another database. This method
        checks if the database ids are the same and if not a proper exception is
        raised.
        """

        if "link_row_table" not in values or not values["link_row_table"]:
            raise LinkRowTableNotProvided(
                "The link_row_table argument must be provided when creating a link_row "
                "field."
            )

        link_row_table = values["link_row_table"]

        if table.database_id != link_row_table.database_id:
            raise LinkRowTableNotInSameDatabase(
                f"The link row table {link_row_table.id} is not in the same database "
                f"as the table {table.id}."
            )

    def before_update(self, from_field, to_field_values, user):
        """
        It is not allowed to link with a table from another database if the
        link_row_table has changed and if it is within the same database.
        """

        if (
            "link_row_table" not in to_field_values
            or not to_field_values["link_row_table"]
        ):
            return

        link_row_table = to_field_values["link_row_table"]
        table = from_field.table

        if from_field.table.database_id != link_row_table.database_id:
            raise LinkRowTableNotInSameDatabase(
                f"The link row table {link_row_table.id} is not in the same database "
                f"as the table {table.id}."
            )

    def after_create(self, field, model, user, connection, before):
        """
        When the field is created we have to add the related field to the related
        table so a reversed lookup can be done by the user.
        """

        if field.link_row_related_field:
            return

        handler = FieldHandler()
        # First just try the tables name, so if say the Client table is linking to the
        # Address table, the new field in the Address table will just be called 'Client'
        # . However say we then add another link from the Client to Address table with
        # a field name of "Bank Address", the new field in the Address table will be
        # called 'Client - Bank Address'.
        related_field_name = handler.find_next_unused_field_name(
            field.link_row_table,
            [f"{field.table.name}", f"{field.table.name} - " f"{field.name}"],
        )
        field.link_row_related_field = handler.create_field(
            user=user,
            table=field.link_row_table,
            type_name=self.type,
            do_schema_change=False,
            name=related_field_name,
            link_row_table=field.table,
            link_row_related_field=field,
            link_row_relation_id=field.link_row_relation_id,
        )
        field.save()

    def before_schema_change(
        self,
        from_field,
        to_field,
        to_model,
        from_model,
        from_model_field,
        to_model_field,
        user,
    ):
        if not isinstance(to_field, self.model_class):
            # If we are not going to convert to another manytomany field the
            # related field can be deleted.
            from_field.link_row_related_field.delete()
        elif (
            isinstance(to_field, self.model_class)
            and isinstance(from_field, self.model_class)
            and to_field.link_row_table.id != from_field.link_row_table.id
        ):
            # If the table has changed we have to change the following data in the
            # related field
            from_field.link_row_related_field.name = to_field.table.name
            from_field.link_row_related_field.table = to_field.link_row_table
            from_field.link_row_related_field.link_row_table = to_field.table
            from_field.link_row_related_field.order = self.model_class.get_last_order(
                to_field.link_row_table
            )
            from_field.link_row_related_field.save()

    def after_update(
        self,
        from_field,
        to_field,
        from_model,
        to_model,
        user,
        connection,
        altered_column,
        before,
    ):
        """
        If the old field is not already a link row field we have to create the related
        field into the related table.
        """

        if not isinstance(from_field, self.model_class) and isinstance(
            to_field, self.model_class
        ):
            to_field.link_row_related_field = FieldHandler().create_field(
                user=user,
                table=to_field.link_row_table,
                type_name=self.type,
                do_schema_change=False,
                name=to_field.table.name,
                link_row_table=to_field.table,
                link_row_related_field=to_field,
                link_row_relation_id=to_field.link_row_relation_id,
            )
            to_field.save()

    def after_delete(self, field, model, connection):
        """
        After the field has been deleted we also need to delete the related field.
        """

        field.link_row_related_field.delete()

    def random_value(self, instance, fake, cache):
        """
        Selects a between 0 and 3 random rows from the instance's link row table and
        return those ids in a list.
        """

        model_name = f"table_{instance.link_row_table.id}"
        count_name = f"table_{instance.link_row_table.id}_count"

        if model_name not in cache:
            cache[model_name] = instance.link_row_table.get_model()
            cache[count_name] = cache[model_name].objects.all().count()

        model = cache[model_name]
        count = cache[count_name]
        values = []

        if count == 0:
            return values

        for i in range(0, randrange(0, 3)):
            instance = model.objects.all()[randint(0, count - 1)]
            values.append(instance.id)

        return values

    def export_serialized(self, field):
        serialized = super().export_serialized(field, False)
        serialized["link_row_table_id"] = field.link_row_table_id
        serialized["link_row_related_field_id"] = field.link_row_related_field_id
        return serialized

    def import_serialized(self, table, serialized_values, id_mapping):
        serialized_copy = serialized_values.copy()
        serialized_copy["link_row_table_id"] = id_mapping["database_tables"][
            serialized_copy["link_row_table_id"]
        ]
        link_row_related_field_id = serialized_copy.pop("link_row_related_field_id")
        related_field_found = (
            "database_fields" in id_mapping
            and link_row_related_field_id in id_mapping["database_fields"]
        )

        if related_field_found:
            # If the related field is found, it means that it has already been
            # imported. In that case, we can directly set the `link_row_relation_id`
            # when creating the current field.
            serialized_copy["link_row_related_field_id"] = id_mapping[
                "database_fields"
            ][link_row_related_field_id]
            related_field = LinkRowField.objects.get(
                pk=serialized_copy["link_row_related_field_id"]
            )
            serialized_copy["link_row_relation_id"] = related_field.link_row_relation_id

        field = super().import_serialized(table, serialized_copy, id_mapping)

        if related_field_found:
            # If the related field is found, it means that when creating that field
            # the `link_row_relation_id` was not yet set because this field,
            # where the relation is being made to, did not yet exist. So we need to
            # set it right now.
            related_field.link_row_related_field_id = field.id
            related_field.save()
            # By returning None, the field is ignored when creating the table schema
            # and inserting the data, which is exactly what we want because the
            # through table has already been created and will result in an error if
            # we do it again.
            return None

        return field

    def get_export_serialized_value(self, row, field_name, cache, files_zip, storage):
        cache_entry = f"{field_name}_relations"
        if cache_entry not in cache:
            # In order to prevent a lot of lookup queries in the through table,
            # we want to fetch all the relations and add it to a temporary in memory
            # cache containing a mapping of the old ids to the new ids. Every relation
            # can use the cached mapped relations to find the correct id.
            cache[cache_entry] = defaultdict(list)
            through_model = row._meta.get_field(field_name).remote_field.through
            through_model_fields = through_model._meta.get_fields()
            current_field_name = through_model_fields[1].name
            relation_field_name = through_model_fields[2].name
            for relation in through_model.objects.all():
                cache[cache_entry][
                    getattr(relation, f"{current_field_name}_id")
                ].append(getattr(relation, f"{relation_field_name}_id"))

        return cache[cache_entry][row.id]

    def set_import_serialized_value(
        self, row, field_name, value, id_mapping, files_zip, storage
    ):
        getattr(row, field_name).set(value)

    def get_related_items_to_trash(self, field) -> List[Any]:
        return [field.link_row_related_field]


class EmailFieldType(CharFieldMatchingRegexFieldType):
    type = "email"
    model_class = EmailField

<<<<<<< HEAD
    def prepare_value_for_db(self, instance, value):
        if value == "" or value is None:
            return ""

        validator = EmailValidator()
        validator(value)
        return value

    def get_serializer_field(self, instance, **kwargs):
        required = kwargs.get("required", False)
        return serializers.EmailField(
            **{
                "required": required,
                "allow_null": not required,
                "allow_blank": not required,
                **kwargs,
            }
        )

    def get_model_field(self, instance, **kwargs):
        return models.EmailField(default="", blank=True, null=True, **kwargs)
=======
    @property
    def regex(self):
        """
        Returns a highly permissive regex which allows non-valid emails in order to keep
        the regex as simple as possible and also the same behind the frontend, database
        and python code.
        """
        # Use a lookahead to validate entire string length does exceed max length
        # as we are matching multiple different tokens in the following regex.
        lookahead = rf"(?=^.{{3,{self.max_length}}}$)"
        # See wikipedia for allowed punctuation etc:
        # https://en.wikipedia.org/wiki/Email_address#Local-part
        local_and_domain = r"[-\.\[\]!#$&*+/=?^_`{|}~\w]+"
        return rf"(?i){lookahead}^{local_and_domain}@{local_and_domain}$"

    @property
    def max_length(self):
        # max_length=254 to be compliant with RFCs 3696 and 5321
        return 254
>>>>>>> c3af2a02

    def random_value(self, instance, fake, cache):
        return fake.email()


class FileFieldType(FieldType):
    type = "file"
    model_class = FileField

    def prepare_value_for_db(self, instance, value):
        if value is None:
            return []

        if not isinstance(value, list):
            raise ValidationError("The provided value must be a list.")

        if len(value) == 0:
            return []

        # Validates the provided object and extract the names from it. We need the name
        # to validate if the file actually exists and to get the 'real' properties
        # from it.
        provided_files = []
        for o in value:
            if not isinstance(o, object) or not isinstance(o.get("name"), str):
                raise ValidationError(
                    "Every provided value must at least contain "
                    "the file name as `name`."
                )

            if "visible_name" in o and not isinstance(o["visible_name"], str):
                raise ValidationError("The provided `visible_name` must be a string.")

            provided_files.append(o)

        # Create a list of the serialized UserFiles in the originally provided order
        # because that is also the order we need to store the serialized versions in.
        user_files = []
        queryset = UserFile.objects.all().name(*[f["name"] for f in provided_files])
        for file in provided_files:
            try:
                user_file = next(
                    user_file
                    for user_file in queryset
                    if user_file.name == file["name"]
                )
                serialized = user_file.serialize()
                serialized["visible_name"] = (
                    file.get("visible_name") or user_file.original_name
                )
            except StopIteration:
                raise UserFileDoesNotExist(
                    file["name"], f"The provided file {file['name']} does not exist."
                )

            user_files.append(serialized)

        return user_files

    def get_serializer_field(self, instance, **kwargs):
        required = kwargs.get("required", False)
        return serializers.ListSerializer(
            **{
                "child": FileFieldRequestSerializer(),
                "required": required,
                "allow_null": not required,
                **kwargs,
            }
        )

    def get_response_serializer_field(self, instance, **kwargs):
        return FileFieldResponseSerializer(
            **{"many": True, "required": False, **kwargs}
        )

    def get_export_value(self, value, field_object):
        files = []
        for file in value:
            if "name" in file:
                path = UserFileHandler().user_file_path(file["name"])
                url = default_storage.url(path)
            else:
                url = None
            files.append(
                {
                    "visible_name": file["visible_name"],
                    "url": url,
                }
            )

        return files

<<<<<<< HEAD
=======
    def get_human_readable_value(self, value, field_object):
        file_names = []
        for file in value:
            file_names.append(
                file["visible_name"],
            )

        return ",".join(file_names)

    def get_response_serializer_field(self, instance, **kwargs):
        return FileFieldResponseSerializer(many=True, required=False, **kwargs)

>>>>>>> c3af2a02
    def get_serializer_help_text(self, instance):
        return (
            "This field accepts an `array` containing objects with the name of "
            "the file. The response contains an `array` of more detailed objects "
            "related to the files."
        )

    def get_model_field(self, instance, **kwargs):
        return JSONField(default=list, **kwargs)

    def random_value(self, instance, fake, cache):
        """
        Selects between 0 and 3 random user files and returns those serialized in a
        list.
        """

        count_name = f"field_{instance.id}_count"

        if count_name not in cache:
            cache[count_name] = UserFile.objects.all().count()

        values = []
        count = cache[count_name]

        if count == 0:
            return values

        for i in range(0, randrange(0, 3)):
            instance = UserFile.objects.all()[randint(0, count - 1)]
            serialized = instance.serialize()
            serialized["visible_name"] = serialized["name"]
            values.append(serialized)

        return values

    def contains_query(self, *args):
        return filename_contains_filter(*args)

    def get_export_serialized_value(self, row, field_name, cache, files_zip, storage):
        file_names = []
        user_file_handler = UserFileHandler()

        for file in getattr(row, field_name):
            # Check if the user file object is already in the cache and if not,
            # it must be fetched and added to to it.
            cache_entry = f"user_file_{file['name']}"
            if cache_entry not in cache:
                try:
                    user_file = UserFile.objects.all().name(file["name"]).get()
                except UserFile.DoesNotExist:
                    continue

                if file["name"] not in files_zip.namelist():
                    # Load the user file from the content and write it to the zip file
                    # because it might not exist in the environment that it is going
                    # to be imported in.
                    file_path = user_file_handler.user_file_path(user_file.name)
                    with storage.open(file_path, mode="rb") as storage_file:
                        files_zip.writestr(file["name"], storage_file.read())

                cache[cache_entry] = user_file

            file_names.append(
                {
                    "name": file["name"],
                    "visible_name": file["visible_name"],
                    "original_name": cache[cache_entry].original_name,
                }
            )
        return file_names

    def set_import_serialized_value(
        self, row, field_name, value, id_mapping, files_zip, storage
    ):
        user_file_handler = UserFileHandler()
        files = []

        for file in value:
            with files_zip.open(file["name"]) as stream:
                # Try to upload the user file with the original name to make sure
                # that if the was already uploaded, it will not be uploaded again.
                user_file = user_file_handler.upload_user_file(
                    None, file["original_name"], stream, storage=storage
                )

            value = user_file.serialize()
            value["visible_name"] = file["visible_name"]
            files.append(value)

        setattr(row, field_name, files)


class SingleSelectFieldType(FieldType):
    type = "single_select"
    model_class = SingleSelectField
    can_have_select_options = True
    allowed_fields = ["select_options"]
    serializer_field_names = ["select_options"]
    serializer_field_overrides = {
        "select_options": SelectOptionSerializer(many=True, required=False)
    }

    def enhance_queryset(self, queryset, field, name):
        return queryset.prefetch_related(
            models.Prefetch(name, queryset=SelectOption.objects.using("default").all())
        )

    def prepare_value_for_db(self, instance, value):
        if value is None:
            return value

        if isinstance(value, int):
            try:
                return SelectOption.objects.get(field=instance, id=value)
            except SelectOption.DoesNotExist:
                pass

        if isinstance(value, SelectOption) and value.field_id == instance.id:
            return value

        # If the select option is not found or if it does not belong to the right field
        # then the provided value is invalid and a validation error can be raised.
        raise ValidationError(f"The provided value is not a valid option.")

    def get_serializer_field(self, instance, **kwargs):
        required = kwargs.get("required", False)
        return serializers.PrimaryKeyRelatedField(
            **{
                "queryset": SelectOption.objects.filter(field=instance),
                "required": required,
                "allow_null": not required,
                **kwargs,
            }
        )

    def get_response_serializer_field(self, instance, **kwargs):
        required = kwargs.get("required", False)
        return SelectOptionSerializer(
            **{"required": required, "allow_null": not required, **kwargs}
        )

    def get_serializer_help_text(self, instance):
        return (
            "This field accepts an `integer` representing the chosen select option id "
            "related to the field. Available ids can be found when getting or listing "
            "the field. The response represents chosen field, but also the value and "
            "color is exposed."
        )

    def get_export_value(self, value, field_object):
        return value.value

    def get_model_field(self, instance, **kwargs):
        return SingleSelectForeignKey(
            to=SelectOption,
            on_delete=models.SET_NULL,
            related_name="+",
            related_query_name="+",
            db_constraint=False,
            null=True,
            blank=True,
            **kwargs,
        )

    def before_create(self, table, primary, values, order, user):
        if "select_options" in values:
            return values.pop("select_options")

    def after_create(self, field, model, user, connection, before):
        if before and len(before) > 0:
            FieldHandler().update_field_select_options(user, field, before)

    def before_update(self, from_field, to_field_values, user):
        if "select_options" in to_field_values:
            FieldHandler().update_field_select_options(
                user, from_field, to_field_values["select_options"]
            )
            to_field_values.pop("select_options")

    def get_alter_column_prepare_old_value(self, connection, from_field, to_field):
        """
        If the new field type isn't a single select field we can convert the plain
        text value of the option and maybe that can be used by the new field.
        """

        to_field_type = field_type_registry.get_by_model(to_field)
        if to_field_type.type != self.type and connection.vendor == "postgresql":
            variables = {}
            values_mapping = []
            for option in from_field.select_options.all():
                variable_name = f"option_{option.id}_value"
                variables[variable_name] = option.value
                values_mapping.append(f"('{int(option.id)}', %({variable_name})s)")

            # If there are no values we don't need to convert the value to a string
            # since all values will be converted to null.
            if len(values_mapping) == 0:
                return None

            sql = f"""
                p_in = (SELECT value FROM (
                    VALUES {','.join(values_mapping)}
                ) AS values (key, value)
                WHERE key = p_in);
            """
            return sql, variables

        return super().get_alter_column_prepare_old_value(
            connection, from_field, to_field
        )

    def get_alter_column_prepare_new_value(self, connection, from_field, to_field):
        """
        If the old field wasn't a single select field we can try to match the old text
        values to the new options.
        """

        from_field_type = field_type_registry.get_by_model(from_field)
        if from_field_type.type != self.type and connection.vendor == "postgresql":
            variables = {}
            values_mapping = []
            for option in to_field.select_options.all():
                variable_name = f"option_{option.id}_value"
                variables[variable_name] = option.value
                values_mapping.append(
                    f"(lower(%({variable_name})s), '{int(option.id)}')"
                )

            # If there are no values we don't need to convert the value since all
            # values should be converted to null.
            if len(values_mapping) == 0:
                return None

            return (
                f"""p_in = (
                SELECT value FROM (
                    VALUES {','.join(values_mapping)}
                ) AS values (key, value)
                WHERE key = lower(p_in)
            );
            """,
                variables,
            )

        return super().get_alter_column_prepare_old_value(
            connection, from_field, to_field
        )

    def get_order(self, field, field_name, view_sort):
        """
        If the user wants to sort the results he expects them to be ordered
        alphabetically based on the select option value and not in the id which is
        stored in the table. This method generates a Case expression which maps the id
        to the correct position.
        """

        select_options = field.select_options.all().order_by("value")
        options = [select_option.pk for select_option in select_options]
        options.insert(0, None)

        if view_sort.order == "DESC":
            options.reverse()

        order = Case(
            *[
                When(**{field_name: option, "then": index})
                for index, option in enumerate(options)
            ]
        )
        return order

    def random_value(self, instance, fake, cache):
        """
        Selects a random choice out of the possible options.
        """

        cache_entry_name = f"field_{instance.id}_options"

        if cache_entry_name not in cache:
            cache[cache_entry_name] = instance.select_options.all()

        select_options = cache[cache_entry_name]

        # if the select_options are empty return None
        if not select_options:
            return None

        random_choice = randint(0, len(select_options) - 1)

        return select_options[random_choice]

    def contains_query(self, field_name, value, model_field, field):
        value = value.strip()
        # If an empty value has been provided we do not want to filter at all.
        if value == "":
            return Q()

        option_value_mappings = []
        option_values = []
        # We have to query for all option values here as the user table we are
        # constructing a search query for could be in a different database from the
        # SingleOption. In such a situation if we just tried to do a cross database
        # join django would crash, so we must look up the values in a separate query.

        for option in field.select_options.all():
            option_values.append(option.value)
            option_value_mappings.append(f"(lower(%s), {int(option.id)})")

        # If there are no values then there is no way this search could match this
        # field.
        if len(option_value_mappings) == 0:
            return Q()

        convert_rows_select_id_to_value_sql = f"""(
                SELECT key FROM (
                    VALUES {','.join(option_value_mappings)}
                ) AS values (key, value)
                WHERE value = "field_{field.id}"
            )
        """

        query = RawSQL(
            convert_rows_select_id_to_value_sql,
            params=option_values,
            output_field=models.CharField(),
        )
        return AnnotatedQ(
            annotation={
                f"select_option_value_{field_name}": Coalesce(query, Value(""))
            },
            q={f"select_option_value_{field_name}__icontains": value},
        )

    def get_export_serialized_value(self, row, field_name, cache, files_zip, storage):
        return getattr(row, field_name + "_id")

    def set_import_serialized_value(
        self, row, field_name, value, id_mapping, files_zip, storage
    ):
        if not value:
            return

        setattr(
            row, field_name + "_id", id_mapping["database_field_select_options"][value]
        )


class PhoneNumberFieldType(CharFieldMatchingRegexFieldType):
    """
    A simple wrapper around a TextField which ensures any entered data is a
    simple phone number.

    See `docs/decisions/001-phone-number-field-validation.md` for context
    as to why the phone number validation was implemented using a simple regex.
    """

    type = "phone_number"
    model_class = PhoneNumberField

    MAX_PHONE_NUMBER_LENGTH = 100

    @property
    def regex(self):
        """
        Allow common punctuation used in phone numbers and spaces to allow formatting,
        but otherwise don't allow text as the phone number should work as a link on
        mobile devices.
        Duplicated in the frontend code at, please keep in sync:
        web-frontend/modules/core/utils/string.js#isSimplePhoneNumber
        """

        return rf"^[0-9NnXx,+._*()#=;/ -]{{1,{self.max_length}}}$"

<<<<<<< HEAD
    def get_serializer_field(self, instance, **kwargs):
        required = kwargs.get("required", False)
        validators = kwargs.pop("validators", None) or []
        validators.append(self.simple_phone_number_validator)
        return serializers.CharField(
            **{
                "required": required,
                "allow_null": not required,
                "allow_blank": not required,
                "validators": validators,
                "max_length": self.MAX_PHONE_NUMBER_LENGTH,
                **kwargs,
            }
        )
=======
    @property
    def max_length(self):
        """
        According to the E.164 (https://en.wikipedia.org/wiki/E.164) standard for
        international numbers the max length of an E.164 number without formatting is 15
        characters. However we allow users to store formatting characters, spaces and
        expect them to be entering numbers not in the E.164 standard but instead a
        wide range of local standards which might support longer numbers.
        This is why we have picked a very generous 100 character length to support
        heavily formatted local numbers.
        """
>>>>>>> c3af2a02

        return self.MAX_PHONE_NUMBER_LENGTH

    def random_value(self, instance, fake, cache):
        return fake.phone_number()<|MERGE_RESOLUTION|>--- conflicted
+++ resolved
@@ -98,13 +98,18 @@
         return value
 
     def get_serializer_field(self, instance, **kwargs):
+        required = kwargs.get("required", False)
+        validators = kwargs.pop("validators", None) or []
+        validators.append(self.validator)
         return serializers.CharField(
-            required=False,
-            allow_null=True,
-            allow_blank=True,
-            validators=[self.validator],
-            max_length=self.max_length,
-            **kwargs,
+            **{
+                "required": required,
+                "allow_null": not required,
+                "allow_blank": not required,
+                "validators": validators,
+                "max_length": self.max_length,
+                **kwargs,
+            }
         )
 
     def get_model_field(self, instance, **kwargs):
@@ -1045,29 +1050,6 @@
     type = "email"
     model_class = EmailField
 
-<<<<<<< HEAD
-    def prepare_value_for_db(self, instance, value):
-        if value == "" or value is None:
-            return ""
-
-        validator = EmailValidator()
-        validator(value)
-        return value
-
-    def get_serializer_field(self, instance, **kwargs):
-        required = kwargs.get("required", False)
-        return serializers.EmailField(
-            **{
-                "required": required,
-                "allow_null": not required,
-                "allow_blank": not required,
-                **kwargs,
-            }
-        )
-
-    def get_model_field(self, instance, **kwargs):
-        return models.EmailField(default="", blank=True, null=True, **kwargs)
-=======
     @property
     def regex(self):
         """
@@ -1087,7 +1069,6 @@
     def max_length(self):
         # max_length=254 to be compliant with RFCs 3696 and 5321
         return 254
->>>>>>> c3af2a02
 
     def random_value(self, instance, fake, cache):
         return fake.email()
@@ -1180,8 +1161,6 @@
 
         return files
 
-<<<<<<< HEAD
-=======
     def get_human_readable_value(self, value, field_object):
         file_names = []
         for file in value:
@@ -1191,10 +1170,6 @@
 
         return ",".join(file_names)
 
-    def get_response_serializer_field(self, instance, **kwargs):
-        return FileFieldResponseSerializer(many=True, required=False, **kwargs)
-
->>>>>>> c3af2a02
     def get_serializer_help_text(self, instance):
         return (
             "This field accepts an `array` containing objects with the name of "
@@ -1568,22 +1543,6 @@
 
         return rf"^[0-9NnXx,+._*()#=;/ -]{{1,{self.max_length}}}$"
 
-<<<<<<< HEAD
-    def get_serializer_field(self, instance, **kwargs):
-        required = kwargs.get("required", False)
-        validators = kwargs.pop("validators", None) or []
-        validators.append(self.simple_phone_number_validator)
-        return serializers.CharField(
-            **{
-                "required": required,
-                "allow_null": not required,
-                "allow_blank": not required,
-                "validators": validators,
-                "max_length": self.MAX_PHONE_NUMBER_LENGTH,
-                **kwargs,
-            }
-        )
-=======
     @property
     def max_length(self):
         """
@@ -1595,7 +1554,6 @@
         This is why we have picked a very generous 100 character length to support
         heavily formatted local numbers.
         """
->>>>>>> c3af2a02
 
         return self.MAX_PHONE_NUMBER_LENGTH
 
