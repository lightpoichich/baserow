<template>
  <div class="layout__col-3-scroll">
    <div
      class="alert alert--simple alert--warning alert--has-icon dashboard__alert"
    >
      <div class="alert__icon">
        <i class="fas fa-exclamation"></i>
      </div>
      <div class="alert__title">We need your help!</div>
      <p class="alert__content">
        Do you like Baserow and where the product is headed? Do you want to see
        new features sooner? By becoming a sponsor you will allow us to spend
        more time on the development of Baserow which means you will get new
        features faster. Your help is much appreciated.
      </p>
      <a
        href="https://github.com/sponsors/bram2w"
        target="_blank"
        class="button button--primary dashboard__alert-button"
      >
        Become a GitHub sponsor
        <i class="fa fa-heart"></i>
      </a>
    </div>
    <GroupInvitation
      v-for="invitation in groupInvitations"
      :key="'invitation-' + invitation.id"
      :invitation="invitation"
      @remove="removeInvitation($event)"
    ></GroupInvitation>
    <div v-if="groups.length === 0" class="placeholder">
      <div class="placeholder__icon">
        <i class="fas fa-layer-group"></i>
      </div>
      <h1 class="placeholder__title">No groups found</h1>
      <p class="placeholder__content">
        You aren’t a member of any group. Applications like databases belong to
        a group, so in order to create them you need to create a group.
      </p>
      <div class="placeholder__action">
        <a class="button button--large" @click="$refs.createGroupModal.show()">
          <i class="fas fa-plus"></i>
          Create group
        </a>
      </div>
    </div>
    <div v-if="groups.length > 0" class="dashboard">
      <DashboardGroup
        v-for="group in groups"
        :key="group.id"
        :group="group"
      ></DashboardGroup>
      <div>
        <a class="button button--large" @click="$refs.createGroupModal.show()">
          <i class="fas fa-plus"></i>
          Create group
        </a>
      </div>
    </div>
    <CreateGroupModal ref="createGroupModal"></CreateGroupModal>
  </div>
</template>

<script>
import { mapState } from 'vuex'

import CreateGroupModal from '@baserow/modules/core/components/group/CreateGroupModal'
import DashboardGroup from '@baserow/modules/core/components/group/DashboardGroup'
import GroupInvitation from '@baserow/modules/core/components/group/GroupInvitation'
import AuthService from '@baserow/modules/core/services/auth'

export default {
<<<<<<< HEAD
  layout: 'app',
  components: { CreateGroupModal, DashboardGroup, GroupInvitation },
=======
  components: { CreateGroupModal, DashboardGroup },
  layout: 'app',
  head() {
    return {
      title: 'Dashboard',
    }
  },
>>>>>>> a093575a
  computed: {
    ...mapState({
      user: (state) => state.auth.user,
      groups: (state) => state.group.items,
      applications: (state) => state.application.items,
    }),
  },
<<<<<<< HEAD
  /**
   * Fetches the data that must be shown on the dashboard, this could for example be
   * pending group invitations.
   */
  async asyncData({ error, app }) {
    try {
      const { data } = await AuthService(app.$client).dashboard()
      return { groupInvitations: data.group_invitations }
    } catch (e) {
      return error({ statusCode: 400, message: 'Error loading dashboard.' })
    }
  },
  methods: {
    /**
     * When a group invation has been rejected or accepted, it can be removed from the
     * list because in both situations the invitation itself is deleted.
     */
    removeInvitation(invitation) {
      const index = this.groupInvitations.findIndex(
        (i) => i.id === invitation.id
      )
      this.groupInvitations.splice(index, 1)
    },
  },
  head() {
    return {
      title: 'Dashboard',
    }
  },
=======
>>>>>>> a093575a
}
</script><|MERGE_RESOLUTION|>--- conflicted
+++ resolved
@@ -70,26 +70,8 @@
 import AuthService from '@baserow/modules/core/services/auth'
 
 export default {
-<<<<<<< HEAD
+  components: { CreateGroupModal, DashboardGroup, GroupInvitation },
   layout: 'app',
-  components: { CreateGroupModal, DashboardGroup, GroupInvitation },
-=======
-  components: { CreateGroupModal, DashboardGroup },
-  layout: 'app',
-  head() {
-    return {
-      title: 'Dashboard',
-    }
-  },
->>>>>>> a093575a
-  computed: {
-    ...mapState({
-      user: (state) => state.auth.user,
-      groups: (state) => state.group.items,
-      applications: (state) => state.application.items,
-    }),
-  },
-<<<<<<< HEAD
   /**
    * Fetches the data that must be shown on the dashboard, this could for example be
    * pending group invitations.
@@ -101,6 +83,18 @@
     } catch (e) {
       return error({ statusCode: 400, message: 'Error loading dashboard.' })
     }
+  },
+  head() {
+    return {
+      title: 'Dashboard',
+    }
+  },
+  computed: {
+    ...mapState({
+      user: (state) => state.auth.user,
+      groups: (state) => state.group.items,
+      applications: (state) => state.application.items,
+    }),
   },
   methods: {
     /**
@@ -114,12 +108,5 @@
       this.groupInvitations.splice(index, 1)
     },
   },
-  head() {
-    return {
-      title: 'Dashboard',
-    }
-  },
-=======
->>>>>>> a093575a
 }
 </script>