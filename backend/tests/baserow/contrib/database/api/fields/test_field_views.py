--- conflicted
+++ resolved
@@ -84,46 +84,44 @@
     response = api_client.get(url)
     assert response.status_code == HTTP_200_OK
 
-<<<<<<< HEAD
+    # Test authentication with token
+    response = api_client.get(
+        reverse("api:database:fields:list", kwargs={"table_id": table_1.id}),
+        format="json",
+        HTTP_AUTHORIZATION="Token abc123",
+    )
+    assert response.status_code == HTTP_401_UNAUTHORIZED
+    assert response.json()["error"] == "ERROR_TOKEN_DOES_NOT_EXIST"
+
+    response = api_client.get(
+        reverse("api:database:fields:list", kwargs={"table_id": table_1.id}),
+        format="json",
+        HTTP_AUTHORIZATION=f"Token {wrong_token.key}",
+    )
+    assert response.status_code == HTTP_401_UNAUTHORIZED
+    assert response.json()["error"] == "ERROR_NO_PERMISSION_TO_TABLE"
+
+    response = api_client.get(
+        reverse("api:database:fields:list", kwargs={"table_id": table_1.id}),
+        format="json",
+        HTTP_AUTHORIZATION=f"Token {token.key}",
+    )
+    assert response.status_code == HTTP_200_OK
+
     response = api_client.delete(
         reverse(
             "api:groups:item",
             kwargs={"group_id": table_1.database.group.id},
         ),
-        HTTP_AUTHORIZATION=f"JWT {token}",
+        HTTP_AUTHORIZATION=f"JWT {jwt_token}",
     )
     assert response.status_code == HTTP_204_NO_CONTENT
     response = api_client.get(
         reverse("api:database:fields:list", kwargs={"table_id": table_1.id}),
-        **{"HTTP_AUTHORIZATION": f"JWT {token}"},
+        **{"HTTP_AUTHORIZATION": f"JWT {jwt_token}"},
     )
     assert response.status_code == HTTP_404_NOT_FOUND
     assert response.json()["error"] == "ERROR_TABLE_DOES_NOT_EXIST"
-=======
-    # Test authentication with token
-    response = api_client.get(
-        reverse("api:database:fields:list", kwargs={"table_id": table_1.id}),
-        format="json",
-        HTTP_AUTHORIZATION="Token abc123",
-    )
-    assert response.status_code == HTTP_401_UNAUTHORIZED
-    assert response.json()["error"] == "ERROR_TOKEN_DOES_NOT_EXIST"
-
-    response = api_client.get(
-        reverse("api:database:fields:list", kwargs={"table_id": table_1.id}),
-        format="json",
-        HTTP_AUTHORIZATION=f"Token {wrong_token.key}",
-    )
-    assert response.status_code == HTTP_401_UNAUTHORIZED
-    assert response.json()["error"] == "ERROR_NO_PERMISSION_TO_TABLE"
-
-    response = api_client.get(
-        reverse("api:database:fields:list", kwargs={"table_id": table_1.id}),
-        format="json",
-        HTTP_AUTHORIZATION=f"Token {token.key}",
-    )
-    assert response.status_code == HTTP_200_OK
->>>>>>> d3c48b3a
 
 
 @pytest.mark.django_db
