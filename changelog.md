# Changelog

<<<<<<< HEAD
* Added option to hide fields in a grid view.
=======
* Fixed bug where the arrow navigation didn't work for the dropdown component in
  combination with a search query.
* Fixed bug where the page refreshes if you press enter in an input in the row modal.
>>>>>>> a185b55b

## Released (2020-12-01)

* Added select_for_update where it was still missing.
* Fixed API docs scrollbar size issue.
* Also lint the backend tests.
* Implemented a switch to disable all filters without deleting them.
* Made it possible to order by fields via the rows listing endpoint.
* Added community chat to the readme.
* Made the cookies strict and secure.
* Removed the redundant _DOMAIN variables.
* Set un-secure lax cookie when public web frontend url isn't over a secure connection.
* Fixed bug where the sort choose field item didn't have a hover effect.
* Implemented a file field and user files upload.
* Made it impossible for the `link_row` field to be a primary field because that can
  cause the primary field to be deleted.

## Released (2020-11-02)

* Highlight the row of a selected cell.
* Fixed error when there is no view.
* Added Ubuntu installation guide documentation.
* Added Email field.
* Added importer abstraction including a CSV and tabular paste importer.
* Added ability to navigate dropdown menus with arrow keys.
* Added confirmation modals when the user wants to delete a group, application, table,
  view or field.
* Fixed bug in the web-frontend URL validation where a '*' was invalidates.
* Made it possible to publicly expose the table data via a REST API.

## Released (2020-10-06)

* Prevent adding a new line to the long text field in the grid view when selecting the
  cell by pressing the enter key.
* Fixed The table X is not found in the store error.
* Fixed bug where the selected name of the dropdown was not updated when that name was
  changed.
* Fixed bug where the link row field is not removed from the store when the related
  table is deleted.
* Added filtering of rows per view.
* Fixed bug where the error message of the 'Select a table to link to' was not always
  displayed.
* Added URL field.
* Added sorting of rows per view.

## Released (2020-09-02)

* Added contribution guidelines.
* Fixed bug where it was not possible to change the table name when it contained a link
  row field.

## Released (2020-08-31)

* Added field that can link to the row of another table.
* Fixed bug where the text_default value changed to None if not provided in a patch
  request.
* Block non web frontend domains in the base url when requesting a password reset
  email.
* Increased the amount of password characters to 256 when signing up.
* Show machine readable error message when the signature has expired.

## Released (2020-07-20)

* Added raises attribute to the docstrings.
* Added OpenAPI docs.
* Refactored all SCSS classes to BEM naming.
* Use the new long text field, date field and view's field options for the example 
  tables when creating a new account. Also use the long text field when creating a new 
  table.
* Removed not needed api v0 namespace in url and python module.
* Fixed keeping the datepicker visible in the grid view when selecting a date for the 
  first time.
* Improved API 404 errors by providing a machine readable error.
* Added documentation markdown files.
* Added cookiecutter plugin boilerplate.

## Released (2020-06-08)

* Fixed not handling 500 errors.
* Prevent row context menu when right clicking on a field that's being edited.
* Added row modal editing feature to the grid view.
* Made it possible to resize the field width per view.
* Added validation and formatting for the number field.
* Cancel the editing state of a fields when the escape key is pressed.
* The next field is now selected when the tab character is pressed when a field is
  selected.
* Changed the styling of the notification alerts.
* Fixed error when changing field type and the data value wasn't in the correct
  format.
* Update the field's data values when the type changes.
* Implemented reset forgotten password functionality.
* Fill a newly created table with some initial data.
* Enabled the arrow keys to navigate through the fields in the grid view.
* Fixed memory leak bug.
* Use environment variables for all settings.
* Normalize the users email address when signing up and signing in.
* Use Django REST framework status code constants instead of integers.
* Added long text field.
* Fixed not refreshing token bug and improved authentication a little bit.
* Introduced copy, paste and delete functionality of selected fields.
* Added date/datetime field.
* Improved grid view scrolling for touch devices.
* Implemented password change function and settings popup.<|MERGE_RESOLUTION|>--- conflicted
+++ resolved
@@ -1,12 +1,9 @@
 # Changelog
 
-<<<<<<< HEAD
 * Added option to hide fields in a grid view.
-=======
 * Fixed bug where the arrow navigation didn't work for the dropdown component in
   combination with a search query.
 * Fixed bug where the page refreshes if you press enter in an input in the row modal.
->>>>>>> a185b55b
 
 ## Released (2020-12-01)
 
