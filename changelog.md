--- conflicted
+++ resolved
@@ -15,17 +15,14 @@
 * Added a page containing external resources to the docs.
 * Added a human-readable error message when a user tries to sign in with a deactivated
   account.
-<<<<<<< HEAD
 * Tables and views can now be exported to CSV (if you have installed using the ubuntu 
   guide please use the updated .conf files to enable this feature).
 * **Premium** Tables and views can now be exported to JSON and XML.
-=======
 * Templates:
   * Lightweight CRM
   * Wedding Planning
   * Book Catalog
   * App Pitch Planner
->>>>>>> db98b0fc
 
 ## Released (2021-05-11)
 
