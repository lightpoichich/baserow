--- conflicted
+++ resolved
@@ -38,8 +38,6 @@
 
 # You must add --runslow to pytest to run this test, you can do this in intellij by
 # editing the run config for this test and adding --runslow to additional args.
-
-
 @pytest.mark.django_db
 @pytest.mark.slow
 def test_can_convert_between_all_fields(data_fixture):
@@ -915,19 +913,12 @@
     data_fixture.create_text_field(table=table, order=0)
 
     data_fixture.create_text_field(name="test", table=table, order=1)
-<<<<<<< HEAD
-    data_fixture.create_text_field(name="field", table=table, order=1)
-=======
     field_1 = data_fixture.create_text_field(name="field", table=table, order=1)
->>>>>>> c3af2a02
     data_fixture.create_text_field(name="field 2", table=table, order=1)
     handler = FieldHandler()
 
     assert handler.find_next_unused_field_name(table, ["test"]) == "test 2"
     assert handler.find_next_unused_field_name(table, ["test", "other"]) == "other"
-<<<<<<< HEAD
-    assert handler.find_next_unused_field_name(table, ["field"]) == "field 3"
-=======
     assert handler.find_next_unused_field_name(table, ["field"]) == "field 3"
 
     assert (
@@ -941,5 +932,4 @@
     assert (
         handler.find_next_unused_field_name(table, ["regex like field [0-9]"])
         == "regex like field [0-9] 3"
-    )
->>>>>>> c3af2a02
+    )