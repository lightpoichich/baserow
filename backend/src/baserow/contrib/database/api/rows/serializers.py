--- conflicted
+++ resolved
@@ -20,16 +20,13 @@
 
 
 def get_row_serializer_class(
-<<<<<<< HEAD
     model,
     base_class=None,
     is_response=False,
     field_ids=None,
     field_names_to_include=None,
     user_field_names=False,
-=======
-    model, base_class=None, is_response=False, field_ids=None, field_kwargs=None
->>>>>>> ccd98b09
+    field_kwargs=None,
 ):
     """
     Generates a Django rest framework model serializer based on the available fields
@@ -51,17 +48,14 @@
         to be included. Note that the field id must exist in the model in
         order to work.
     :type field_ids: list or None
-<<<<<<< HEAD
     :param field_names_to_include: If provided only the field names in the list will be
         included in the serializer. By default all the fields of the model are going
         to be included. Note that the field name must exist in the model in
         order to work.
     :type field_names_to_include: list or None
-=======
     :param field_kwargs: A dict containing additional kwargs per field. The key must
         be the field name and the value a dict containing the kwargs.
     :type field_kwargs: dict
->>>>>>> ccd98b09
     :return: The generated serializer.
     :rtype: ModelSerializer
     """
@@ -70,10 +64,9 @@
         field_kwargs = {}
 
     field_objects = model._field_objects
-<<<<<<< HEAD
-
     field_names = []
     field_overrides = {}
+
     for field in field_objects.values():
         field_id_matches = field_ids is None or (field["field"].id in field_ids)
         field_name_matches = field_names_to_include is None or (
@@ -82,7 +75,7 @@
 
         if field_id_matches and field_name_matches:
             name = field["field"].name if user_field_names else field["name"]
-            extra_kwargs = {}
+            extra_kwargs = field_kwargs.get(field["name"], {})
 
             if field["name"] != name:
                 # If we are building a serializer with names which do not match the
@@ -103,24 +96,6 @@
             field_overrides[name] = serializer
             field_names.append(name)
 
-=======
-    field_names = [
-        field["name"]
-        for field in field_objects.values()
-        if field_ids is None or field["field"].id in field_ids
-    ]
-    field_overrides = {
-        field["name"]: field["type"].get_response_serializer_field(
-            field["field"], **field_kwargs.get(field["name"], {})
-        )
-        if is_response
-        else field["type"].get_serializer_field(
-            field["field"], **field_kwargs.get(field["name"], {})
-        )
-        for field in field_objects.values()
-        if field_ids is None or field["field"].id in field_ids
-    }
->>>>>>> ccd98b09
     return get_serializer_class(model, field_names, field_overrides, base_class)
 
 
