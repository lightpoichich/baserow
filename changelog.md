# Changelog

## Unreleased

<<<<<<< HEAD
* Added a Heroku template and one click deploy button.
=======
* Fixed bug preventing the deletion of rows with a blank single select primary field
* Fixed error in trash cleanup job when deleting multiple rows and a field from the same
  table at once.

## Released (2021-07-12)

>>>>>>> def00370
* Made it possible to list table field meta-data with a token.
* Added form view.
* The API endpoint to update the grid view field options has been moved to
  `/api/database/views/{view_id}/field-options/`.
* The email field's validation is now consistent and much more permissive allowing most 
  values which look like email addresses.
* Add trash where deleted apps, groups, tables, fields and rows can be restored 
  deletion.
* Fix the create group invite endpoint failing when no message provided.
* Single select options can now be ordered by drag and drop. 
* Added before and after date filters.
* Support building Baserow out of the box on Ubuntu by lowering the required docker
  version to build Baserow down to 19.03.
* Disallow duplicate field names in the same table, blank field names or field names
  called 'order' and 'id'. Existing invalid field names will be fixed automatically. 
* Add user_field_names GET flag to various endpoints which switches the API to work
  using actual field names and not the internal field_1,field_2 etc identifiers.
* Added templates:
  * Commercial Property Management
  * Company Asset Tracker
  * Student Planner

## Released (2021-06-02)

* Fixed bug where the grid view would fail hard if a cell is selected and the component
  is destroyed.
* Made it possible to import a JSON file when creating a table.
* Made it possible to order the views by drag and drop.
* Made it possible to order the groups by drag and drop.
* Made it possible to order the applications by drag and drop.
* Made it possible to order the tables by drag and drop.
* **Premium**: Added an admin dashboard.
* **Premium**: Added group admin area allowing management of all baserow groups.
* Added today, this month and this year filter.
* Added a page containing external resources to the docs.
* Added a human-readable error message when a user tries to sign in with a deactivated
  account.
* Tables and views can now be exported to CSV (if you have installed using the ubuntu 
  guide please use the updated .conf files to enable this feature).
* **Premium** Tables and views can now be exported to JSON and XML.
* Removed URL field max length and fixed the backend failing hard because of that.
* Fixed bug where the focus of an Editable component was not always during and after
  editing if the parent component had overflow hidden.
* Fixed bug where the selected view would still be visible after deleting it.
* Templates:
  * Lightweight CRM
  * Wedding Planning
  * Book Catalog
  * App Pitch Planner

## Released (2021-05-11)

* Added configurable field limit.
* Fixed memory leak in the `link_row` field.
* Switch to using a celery based email backend by default.
* Added `--add-columns` flag to the `fill_table` management command. It creates all the
  field types before filling the table with random data.
* Reworked Baserow's Docker setup to be easier to use, faster to build and more secure.
* Make the view header more compact when the content doesn't fit anymore.
* Allow providing a `template_id` when registering a new account, which will install
  that template instead of the default database.
* Made it possible to drag and drop rows in the desired order.
* Fixed bug where the rows could get out of sync during real time collaboration.
* Made it possible to export and import the file field including contents.
* Added `fill_users` admin management command which fills baserow with fake users.
* Made it possible to drag and drop the views in the desired order.
* **Premium**: Added user admin area allowing management of all baserow users.

## Released (2021-04-08)

* Added support for importing tables from XML files.
* Added support for different** character encodings when importing CSV files.
* Prevent websocket reconnect loop when the authentication fails.
* Refactored the GridView component and improved interface speed.
* Prevent websocket reconnect when the connection closes without error.
* Added gunicorn worker test to the CI pipeline.
* Made it possible to re-order fields in a grid view.
* Show the number of filters and sorts active in the header of a grid view.
* The first user to sign-up after installation now gets given staff status.
* Rename the "includes" get parameter across all API endpoints to "include" to be 
  consistent.
* Add missing include query parameter and corresponding response attributes to API docs. 
* Remove incorrectly included "filters_disabled" field from 
  list_database_table_grid_view_rows api endpoint.
* Show an error to the user when the web socket connection could not be made and the
  reconnect loop stops.
* Fixed 100X backend web socket errors when refreshing the page.
* Fixed SSRF bug in the file upload by URL by blocking urls to the private network.
* Fixed bug where an invalid date could be converted to 0001-01-01.
* The list_database_table_rows search query parameter now searches all possible field
  types.
* Add Phone Number field.
* Add support for Date, Number and Single Select fields to the Contains and Not Contains
  view 
  filters.
* Searching all rows can now be done by clicking the new search icon in the top right.

## Released (2021-03-01)

* Redesigned the left sidebar.
* Fixed error when a very long user file name is provided when uploading.
* Upgraded DRF Spectacular dependency to the latest version.
* Added single select field form option validation.
* Changed all cookies to SameSite=lax.
* Fixed the "Ignored attempt to cancel a touchmove" error.
* Refactored the has_user everywhere such that the raise_error argument is used when
  possible.
* Added Baserow Cloudron app.
* Fixed bug where a single select field without options could not be converted to a
  another field.
* Fixed bug where the Editable component was not working if a prent a user-select:
  none; property.
* Fail hard when the web-frontend can't reach the backend because of a network error.
* Use UTC time in the date picker.
* Refactored handler get_* methods so that they never check for permissions.
* Made it possible to configure SMTP settings via environment variables.
* Added field name to the public REST API docs.
* Made the public REST API docs compatible with smaller screens.
* Made it possible for the admin to disable new signups.
* Reduced the amount of queries when using the link row field.
* Respect the date format when converting to a date field.
* Added a field type filename contains filter.

## Released (2021-02-04)

* Upgraded web-frontend dependencies.
* Fixed bug where you could not convert an existing field to a single select field
  without select options.
* Fixed bug where is was not possible to create a relation to a table that has a single
  select as primary field.
* Implemented real time collaboration.
* Added option to hide fields in a grid view.
* Keep token usage details.
* Fixed bug where an incompatible row value was visible and used while changing the
  field type.
* Fixed bug where the row in the RowEditModel was not entirely reactive and wouldn't be
  updated when the grid view was refreshed.
* Made it possible to invite other users to a group.

## Released (2021-01-06)

* Allow larger values for the number field and improved the validation.
* Fixed bug where if you have no filters, but the filter type is set to `OR` it always
  results in a not matching row state in the web-frontend.
* Fixed bug where the arrow navigation didn't work for the dropdown component in
  combination with a search query.
* Fixed bug where the page refreshes if you press enter in an input in the row modal.
* Added filtering by GET parameter to the rows listing endpoint.
* Fixed drifting context menu.
* Store updated and created timestamp for the groups, applications, tables, views,
  fields and rows.
* Made the file name editable.
* Made the rows orderable and added the ability to insert a row at a given position.
* Made it possible to include or exclude specific fields when listing rows via the API.
* Implemented a single select field.
* Fixed bug where inserting above or below a row created upon signup doesn't work
  correctly.

## Released (2020-12-01)

* Added select_for_update where it was still missing.
* Fixed API docs scrollbar size issue.
* Also lint the backend tests.
* Implemented a switch to disable all filters without deleting them.
* Made it possible to order by fields via the rows listing endpoint.
* Added community chat to the readme.
* Made the cookies strict and secure.
* Removed the redundant _DOMAIN variables.
* Set un-secure lax cookie when public web frontend url isn't over a secure connection.
* Fixed bug where the sort choose field item didn't have a hover effect.
* Implemented a file field and user files upload.
* Made it impossible for the `link_row` field to be a primary field because that can
  cause the primary field to be deleted.

## Released (2020-11-02)

* Highlight the row of a selected cell.
* Fixed error when there is no view.
* Added Ubuntu installation guide documentation.
* Added Email field.
* Added importer abstraction including a CSV and tabular paste importer.
* Added ability to navigate dropdown menus with arrow keys.
* Added confirmation modals when the user wants to delete a group, application, table,
  view or field.
* Fixed bug in the web-frontend URL validation where a '*' was invalidates.
* Made it possible to publicly expose the table data via a REST API.

## Released (2020-10-06)

* Prevent adding a new line to the long text field in the grid view when selecting the
  cell by pressing the enter key.
* Fixed The table X is not found in the store error.
* Fixed bug where the selected name of the dropdown was not updated when that name was
  changed.
* Fixed bug where the link row field is not removed from the store when the related
  table is deleted.
* Added filtering of rows per view.
* Fixed bug where the error message of the 'Select a table to link to' was not always
  displayed.
* Added URL field.
* Added sorting of rows per view.

## Released (2020-09-02)

* Added contribution guidelines.
* Fixed bug where it was not possible to change the table name when it contained a link
  row field.

## Released (2020-08-31)

* Added field that can link to the row of another table.
* Fixed bug where the text_default value changed to None if not provided in a patch
  request.
* Block non web frontend domains in the base url when requesting a password reset
  email.
* Increased the amount of password characters to 256 when signing up.
* Show machine readable error message when the signature has expired.

## Released (2020-07-20)

* Added raises attribute to the docstrings.
* Added OpenAPI docs.
* Refactored all SCSS classes to BEM naming.
* Use the new long text field, date field and view's field options for the example 
  tables when creating a new account. Also use the long text field when creating a new 
  table.
* Removed not needed api v0 namespace in url and python module.
* Fixed keeping the datepicker visible in the grid view when selecting a date for the 
  first time.
* Improved API 404 errors by providing a machine readable error.
* Added documentation markdown files.
* Added cookiecutter plugin boilerplate.

## Released (2020-06-08)

* Fixed not handling 500 errors.
* Prevent row context menu when right clicking on a field that's being edited.
* Added row modal editing feature to the grid view.
* Made it possible to resize the field width per view.
* Added validation and formatting for the number field.
* Cancel the editing state of a fields when the escape key is pressed.
* The next field is now selected when the tab character is pressed when a field is
  selected.
* Changed the styling of the notification alerts.
* Fixed error when changing field type and the data value wasn't in the correct
  format.
* Update the field's data values when the type changes.
* Implemented reset forgotten password functionality.
* Fill a newly created table with some initial data.
* Enabled the arrow keys to navigate through the fields in the grid view.
* Fixed memory leak bug.
* Use environment variables for all settings.
* Normalize the users email address when signing up and signing in.
* Use Django REST framework status code constants instead of integers.
* Added long text field.
* Fixed not refreshing token bug and improved authentication a little bit.
* Introduced copy, paste and delete functionality of selected fields.
* Added date/datetime field.
* Improved grid view scrolling for touch devices.
* Implemented password change function and settings popup.<|MERGE_RESOLUTION|>--- conflicted
+++ resolved
@@ -2,16 +2,13 @@
 
 ## Unreleased
 
-<<<<<<< HEAD
 * Added a Heroku template and one click deploy button.
-=======
 * Fixed bug preventing the deletion of rows with a blank single select primary field
 * Fixed error in trash cleanup job when deleting multiple rows and a field from the same
   table at once.
 
 ## Released (2021-07-12)
 
->>>>>>> def00370
 * Made it possible to list table field meta-data with a token.
 * Added form view.
 * The API endpoint to update the grid view field options has been moved to
