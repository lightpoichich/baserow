--- conflicted
+++ resolved
@@ -154,17 +154,6 @@
         return
       }
 
-<<<<<<< HEAD
-      try {
-        this.values.data = JSON.stringify(xmlData)
-        this.error = ''
-        this.preview = this.getPreview(xmlData, hasHeader)
-      } catch (error) {
-        this.values.data = ''
-        this.error = error.message
-        this.preview = {}
-      }
-=======
       const dataWithHeader = this.ensureHeaderExistsAndIsValid(
         xmlData,
         hasHeader
@@ -172,7 +161,6 @@
       this.values.data = JSON.stringify(dataWithHeader)
       this.error = ''
       this.preview = this.getPreview(dataWithHeader)
->>>>>>> c3af2a02
     },
   },
 }
