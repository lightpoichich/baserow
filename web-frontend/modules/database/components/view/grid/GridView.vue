<template>
  <div v-scroll="scroll" class="grid-view">
    <Scrollbars
      ref="scrollbars"
      horizontal="getHorizontalScrollbarElement"
      vertical="getVerticalScrollbarElement"
      :style="{ left: leftWidth + 'px' }"
      @vertical="verticalScroll"
      @horizontal="horizontalScroll"
    ></Scrollbars>
    <GridViewSection
      ref="left"
      class="grid-view__left"
      :fields="leftFields"
      :table="table"
      :view="view"
      :include-field-width-handles="false"
      :include-row-details="true"
      :read-only="readOnly"
      :store-prefix="storePrefix"
      :style="{ width: leftWidth + 'px' }"
      @refresh="$emit('refresh', $event)"
      @row-hover="setRowHover($event.row, $event.value)"
      @row-context="showRowContext($event.event, $event.row)"
      @add-row="addRow()"
      @update="updateValue"
      @edit="editValue"
      @selected="selectedCell($event)"
      @unselected="unselectedCell($event)"
      @select-next="selectNextCell($event)"
      @edit-modal="$refs.rowEditModal.show($event.id)"
    >
      <template #foot>
        <div class="grid-view__column" :style="{ width: leftWidth + 'px' }">
          <div class="grid-view__foot-info">{{ count }} rows</div>
        </div>
      </template>
    </GridViewSection>
    <div
      ref="divider"
      class="grid-view__divider"
      :style="{ left: leftWidth + 'px' }"
    ></div>
    <GridViewFieldWidthHandle
      class="grid-view__divider-width"
      :style="{ left: leftWidth + 'px' }"
      :grid="view"
      :field="primary"
      :width="leftFieldsWidth"
      :store-prefix="storePrefix"
    ></GridViewFieldWidthHandle>
    <GridViewSection
      ref="right"
      class="grid-view__right"
      :fields="visibleFields"
      :table="table"
      :view="view"
      :include-add-field="true"
      :can-order-fields="true"
      :read-only="readOnly"
      :store-prefix="storePrefix"
      :style="{ left: leftWidth + 'px' }"
      @refresh="$emit('refresh', $event)"
      @row-hover="setRowHover($event.row, $event.value)"
      @row-context="showRowContext($event.event, $event.row)"
      @add-row="addRow()"
      @update="updateValue"
      @edit="editValue"
      @selected="selectedCell($event)"
      @unselected="unselectedCell($event)"
      @select-next="selectNextCell($event)"
      @edit-modal="$refs.rowEditModal.show($event.id)"
      @scroll="scroll($event.pixelY, $event.pixelX)"
    ></GridViewSection>
    <Context ref="rowContext">
      <ul class="context__menu">
        <li v-if="!readOnly">
          <a @click=";[addRow(selectedRow), $refs.rowContext.hide()]">
            <i class="context__menu-icon fas fa-fw fa-arrow-up"></i>
            Insert row above
          </a>
        </li>
        <li v-if="!readOnly">
          <a @click=";[addRowAfter(selectedRow), $refs.rowContext.hide()]">
            <i class="context__menu-icon fas fa-fw fa-arrow-down"></i>
            Insert row below
          </a>
        </li>
        <li>
          <a
            @click="
              ;[
                $refs.rowEditModal.show(selectedRow.id),
                $refs.rowContext.hide(),
              ]
            "
          >
            <i class="context__menu-icon fas fa-fw fa-expand"></i>
            Enlarge row
          </a>
        </li>
        <li v-if="!readOnly">
          <a @click="deleteRow(selectedRow)">
            <i class="context__menu-icon fas fa-fw fa-trash"></i>
            Delete row
          </a>
        </li>
      </ul>
    </Context>
    <RowEditModal
      ref="rowEditModal"
      :table="table"
      :primary="primary"
      :fields="fields"
      :rows="allRows"
      :read-only="readOnly"
      @update="updateValue"
      @hidden="rowEditModalHidden"
      @field-updated="$emit('refresh', $event)"
      @field-deleted="$emit('refresh')"
    ></RowEditModal>
  </div>
</template>

<script>
import { mapGetters } from 'vuex'

import { notifyIf } from '@baserow/modules/core/utils/error'
import GridViewSection from '@baserow/modules/database/components/view/grid/GridViewSection'
import GridViewFieldWidthHandle from '@baserow/modules/database/components/view/grid/GridViewFieldWidthHandle'
import RowEditModal from '@baserow/modules/database/components/row/RowEditModal'
import gridViewHelpers from '@baserow/modules/database/mixins/gridViewHelpers'
import { GridViewType } from '@baserow/modules/database/viewTypes'

export default {
  name: 'GridView',
  components: {
    GridViewSection,
    GridViewFieldWidthHandle,
    RowEditModal,
  },
  mixins: [gridViewHelpers],
  props: {
    primary: {
      type: Object,
      required: true,
    },
    fields: {
      type: Array,
      required: true,
    },
    view: {
      type: Object,
      required: true,
    },
    table: {
      type: Object,
      required: true,
    },
    database: {
      type: Object,
      required: true,
    },
    readOnly: {
      type: Boolean,
      required: true,
    },
  },
  data() {
    return {
      lastHoveredRow: null,
      selectedRow: null,
    }
  },
  computed: {
    /**
     * Returns only the visible fields in the correct order.
     */
    visibleFields() {
      return this.fields
        .filter((field) => {
          const exists = Object.prototype.hasOwnProperty.call(
            this.fieldOptions,
            field.id
          )
          return !exists || (exists && !this.fieldOptions[field.id].hidden)
        })
        .sort((a, b) => {
          const orderA = this.fieldOptions[a.id]
            ? this.fieldOptions[a.id].order
            : GridViewType.getMaxPossibleOrderValue()
          const orderB = this.fieldOptions[b.id]
            ? this.fieldOptions[b.id].order
            : GridViewType.getMaxPossibleOrderValue()

          // First by order.
          if (orderA > orderB) {
            return 1
          } else if (orderA < orderB) {
            return -1
          }

          // Then by id.
          if (a.id < b.id) {
            return -1
          } else if (a.id > b.id) {
            return 1
          } else {
            return 0
          }
        })
    },
    leftFields() {
      return [this.primary]
    },
    leftFieldsWidth() {
      return this.leftFields.reduce(
        (value, field) => this.getFieldWidth(field.id) + value,
        0
      )
    },
    leftWidth() {
      return this.leftFieldsWidth + this.gridViewRowDetailsWidth
    },
  },
  watch: {
    fieldOptions: {
      deep: true,
      handler() {
        // When the field options have changed, it could be that the width of the
        // fields have changed and in that case we want to update the scrollbars.
        this.fieldsUpdated()
      },
    },
    fields() {
      // When a field is added or removed, we want to update the scrollbars.
      this.fieldsUpdated()
    },
  },
  beforeCreate() {
    this.$options.computed = {
      ...(this.$options.computed || {}),
      ...mapGetters({
        allRows: this.$options.propsData.storePrefix + 'view/grid/getAllRows',
        count: this.$options.propsData.storePrefix + 'view/grid/getCount',
      }),
    }
  },
  created() {
    // When the grid view is created we want to update the scrollbars.
    this.fieldsUpdated()
  },
  beforeMount() {
    this.$bus.$on('field-deleted', this.fieldDeleted)
  },
  beforeDestroy() {
    this.$bus.$off('field-deleted', this.fieldDeleted)
  },
  methods: {
    /**
     * When a field is deleted we need to check if that field was related to any
     * filters or sortings. If that is the case then the view needs to be refreshed so
     * we can see fresh results.
     */
    fieldDeleted({ field }) {
      const filterIndex = this.view.filters.findIndex((filter) => {
        return filter.field === field.id
      })
      const sortIndex = this.view.sortings.findIndex((sort) => {
        return sort.field === field.id
      })
      if (filterIndex > -1 || sortIndex > -1) {
        this.$emit('refresh')
      }
    },
    /**
     * Is called when anything related to a field has changed and in that case we want
     * to update the scrollbars.
     */
    fieldsUpdated() {
      const scrollbars = this.$refs.scrollbars
      // Vue can sometimes trigger this via watch before the child component
      // scrollbars has been created, check it exists and has the expected method
      if (scrollbars && scrollbars.update) {
        scrollbars.update()
      }
    },
    /**
     * Called when a cell value has been updated. This can for example happen via the
     * row edit modal or when editing a cell directly in the grid.
     */
    async updateValue({ field, row, value, oldValue }) {
      try {
        await this.$store.dispatch(this.storePrefix + 'view/grid/updateValue', {
          table: this.table,
          view: this.view,
          fields: this.fields,
          primary: this.primary,
          row,
          field,
          value,
          oldValue,
        })
      } catch (error) {
        notifyIf(error, 'field')
      }
    },
    /**
     * Called when a value is edited, but not yet saved. Here we can do a preliminary
     * check to see if the values matches the filters.
     */
    editValue({ field, row, value, oldValue }) {
      const overrides = {}
      overrides[`field_${field.id}`] = value
<<<<<<< HEAD
      this.$store.dispatch(this.storePrefix + 'view/grid/updateMatchFilters', {
        view: this.view,
        row,
        overrides,
      })
      this.$store.dispatch(this.storePrefix + 'view/grid/updateMatchSortings', {
        view: this.view,
=======
      this.$store.dispatch('view/grid/onRowChange', {
        view: this.view,
        row,
>>>>>>> 1473f569
        fields: this.fields,
        primary: this.primary,
        overrides,
      })
    },
    /**
     * This method is called by the Scrollbars component and should return the element
     * that handles the the horizontal scrolling.
     */
    getHorizontalScrollbarElement() {
      return this.$refs.right.$el
    },
    /**
     * This method is called by the Scrollbars component and should return the element
     * that handles the the vertical scrolling.
     */
    getVerticalScrollbarElement() {
      return this.$refs.right.$refs.body
    },
    /**
     * Called when a user scrolls without using the scrollbar.
     */
    scroll(pixelY, pixelX) {
      const $rightBody = this.$refs.right.$refs.body
      const $right = this.$refs.right.$el

      const top = $rightBody.scrollTop + pixelY
      const left = $right.scrollLeft + pixelX

      this.verticalScroll(top)
      this.horizontalScroll(left)

      this.$refs.scrollbars.update()
    },
    /**
     * Called when the user scrolls vertically. The scroll offset of both the left and
     * right section must be updated and we want might need to fetch new rows which
     * is handled by the grid view store.
     */
    verticalScroll(top) {
      this.$refs.left.$refs.body.scrollTop = top
      this.$refs.right.$refs.body.scrollTop = top

      this.$store.dispatch(
        this.storePrefix + 'view/grid/fetchByScrollTopDelayed',
        {
          gridId: this.view.id,
          scrollTop: this.$refs.left.$refs.body.scrollTop,
          windowHeight: this.$refs.left.$refs.body.clientHeight,
        }
      )
    },
    /**
     * Called when the user scrolls horizontally. If the user scrolls we might want to
     * show a shadow next to the left section because that one has a fixed position.
     */
    horizontalScroll(left) {
      const $right = this.$refs.right.$el
      const $divider = this.$refs.divider
      const canScroll = $right.scrollWidth > $right.clientWidth

      $divider.classList.toggle('shadow', canScroll && left > 0)
      $right.scrollLeft = left
    },
    async addRow(before = null) {
      try {
        await this.$store.dispatch(this.storePrefix + 'view/grid/create', {
          view: this.view,
          table: this.table,
          // We need a list of all fields including the primary one here.
          fields: [this.primary].concat(...this.fields),
          values: {},
          before,
        })
      } catch (error) {
        notifyIf(error, 'row')
      }
    },
    /**
     * Because it is only possible to add a new row before another row, we have to
     * figure out which row is below the given row and insert before that one. If the
     * next row is not found, we can safely assume it is the last row and add it last.
     */
    addRowAfter(row) {
      const rows = this.$store.getters[
        this.storePrefix + 'view/grid/getAllRows'
      ]
      const index = rows.findIndex((r) => r.id === row.id)
      let nextRow = null

      if (index !== -1 && rows.length > index + 1) {
        nextRow = rows[index + 1]
      }

      this.addRow(nextRow)
    },
    async deleteRow(row) {
      try {
        this.$refs.rowContext.hide()
        // We need a small helper function that calculates the current scrollTop because
        // the delete action will recalculate the visible scroll range and buffer.
        const getScrollTop = () => this.$refs.left.$refs.body.scrollTop
        await this.$store.dispatch(this.storePrefix + 'view/grid/delete', {
          table: this.table,
          grid: this.view,
          row,
          getScrollTop,
        })
      } catch (error) {
        notifyIf(error, 'row')
      }
    },
    setRowHover(row, value) {
      // Sometimes the mouseleave is not triggered, but because you can hover only one
      // row at a time we can remember which was hovered last and set the hover state to
      // false if it differs.
      if (this.lastHoveredRow !== null && this.lastHoveredRow.id !== row.id) {
        this.$store.dispatch(this.storePrefix + 'view/grid/setRowHover', {
          row: this.lastHoveredRow,
          value: false,
        })
        this.lastHoveredRow = null
      }

      this.$store.dispatch(this.storePrefix + 'view/grid/setRowHover', {
        row,
        value,
      })
      this.lastHoveredRow = row
    },
    showRowContext(event, row) {
      this.selectedRow = row
      this.$refs.rowContext.toggle(
        {
          top: event.clientY,
          left: event.clientX,
        },
        'bottom',
        'right',
        0
      )
    },
    /**
     * When the modal hides and the related row does not match the filters anymore it
     * must be deleted.
     */
    rowEditModalHidden({ row }) {
      // It could be that the row is not in the buffer anymore and in that case we also
      // don't need to refresh the row.
      if (
        row === undefined ||
        !Object.prototype.hasOwnProperty.call(row, 'id')
      ) {
        return
      }

      this.$store.dispatch(this.storePrefix + 'view/grid/refreshRow', {
        grid: this.view,
        fields: this.fields,
        primary: this.primary,
        row,
        getScrollTop: () => this.$refs.left.$refs.body.scrollTop,
      })
    },
    /**
     * When a cell is selected we want to make sure it is visible in the viewport, so
     * we might need to scroll a little bit.
     */
    selectedCell({ component, row, field }) {
      const element = component.$el
      const verticalContainer = this.$refs.right.$refs.body
      const horizontalContainer = this.$refs.right.$el

      const verticalContainerRect = verticalContainer.getBoundingClientRect()
      const verticalContainerHeight = verticalContainer.clientHeight

      const horizontalContainerRect = horizontalContainer.getBoundingClientRect()
      const horizontalContainerWidth = horizontalContainer.clientWidth

      const elementRect = element.getBoundingClientRect()
      const elementTop = elementRect.top - verticalContainerRect.top
      const elementBottom = elementRect.bottom - verticalContainerRect.top
      const elementLeft = elementRect.left - horizontalContainerRect.left
      const elementRight = elementRect.right - horizontalContainerRect.left

      if (elementTop < 0) {
        // If the field isn't visible in the viewport we need to scroll up in order
        // to show it.
        this.verticalScroll(elementTop + verticalContainer.scrollTop - 20)
        this.$refs.scrollbars.updateVertical()
      } else if (elementBottom > verticalContainerHeight) {
        // If the field isn't visible in the viewport we need to scroll down in order
        // to show it.
        this.verticalScroll(
          elementBottom +
            verticalContainer.scrollTop -
            verticalContainer.clientHeight +
            20
        )
        this.$refs.scrollbars.updateVertical()
      }

      if (elementLeft < 0 && !field.primary) {
        // If the field isn't visible in the viewport we need to scroll left in order
        // to show it.
        this.horizontalScroll(elementLeft + horizontalContainer.scrollLeft - 20)
        this.$refs.scrollbars.updateHorizontal()
      } else if (elementRight > horizontalContainerWidth && !field.primary) {
        // If the field isn't visible in the viewport we need to scroll right in order
        // to show it.
        this.horizontalScroll(
          elementRight +
            horizontalContainer.scrollLeft -
            horizontalContainer.clientWidth +
            20
        )
        this.$refs.scrollbars.updateHorizontal()
      }

      this.$store.dispatch(this.storePrefix + 'view/grid/addRowSelectedBy', {
        row,
        field,
      })
    },
    /**
     * When a cell is unselected need to change the selected state of the row.
     */
    unselectedCell({ row, field }) {
      // We want to change selected state of the row on the next tick because if another
      // cell within a row is selected, we want to wait for that selected state tot
      // change. This will make sure that the row is stays selected.
      this.$nextTick(() => {
        this.$store.dispatch(
          this.storePrefix + 'view/grid/removeRowSelectedBy',
          {
            grid: this.view,
            fields: this.fields,
            primary: this.primary,
            row,
            field,
            getScrollTop: () => this.$refs.left.$refs.body.scrollTop,
          }
        )
      })
    },
    /**
     * This method is called when the next cell must be selected. This can for example
     * happen when the tab key is pressed. It tries to find the next field based on the
     * direction and will select that one.
     */
    selectNextCell({ row, field, direction = 'next' }) {
      const fields = this.visibleFields
      const primary = this.primary
      let nextFieldId = -1
      let nextRowId = -1

      if (direction === 'next' || direction === 'previous') {
        nextRowId = row.id

        if (field.primary && fields.length > 0 && direction === 'next') {
          // If the currently selected field is the primary we can just select the
          // first field of the fields if there are any.
          nextFieldId = fields[0].id
        } else if (!field.primary) {
          // First we need to know which index the currently selected field has in the
          // fields list.
          const index = fields.findIndex((f) => f.id === field.id)
          if (direction === 'next' && fields.length > index + 1) {
            // If we want to select the next field we can just check if the next index
            // exists and read the id from there.
            nextFieldId = fields[index + 1].id
          } else if (direction === 'previous' && index > 0) {
            // If we want to select the previous field we can just check if aren't
            // already the first and read the id from the previous.
            nextFieldId = fields[index - 1].id
          } else if (direction === 'previous' && index === 0) {
            // If we want to select the previous field and we already are the first
            // index we just select the primary.
            nextFieldId = primary.id
          }
        }
      }

      if (direction === 'below' || direction === 'above') {
        nextFieldId = field.id
        const rows = this.$store.getters[
          this.storePrefix + 'view/grid/getAllRows'
        ]
        const index = rows.findIndex((r) => r.id === row.id)

        if (index !== -1 && direction === 'below' && rows.length > index + 1) {
          // If the next row index exists we can select the same field in the next row.
          nextRowId = rows[index + 1].id
        } else if (index !== -1 && direction === 'above' && index > 0) {
          // If the previous row index exists we can select the same field in the
          // previous row.
          nextRowId = rows[index - 1].id
        }
      }

      if (nextFieldId === -1 || nextRowId === -1) {
        return
      }

      this.$store.dispatch(this.storePrefix + 'view/grid/setSelectedCell', {
        rowId: nextRowId,
        fieldId: nextFieldId,
      })
    },
    /**
     * This method is called from the parent component when the data in the view has
     * been reset. This can for example happen when a user creates or updates a filter
     * or wants to sort on a field.
     */
    async refresh() {
      await this.$store.dispatch(
        this.storePrefix + 'view/grid/visibleByScrollTop',
        {
          scrollTop: this.$refs.right.$refs.body.scrollTop,
          windowHeight: this.$refs.right.$refs.body.clientHeight,
        }
      )
      this.$nextTick(() => {
        this.fieldsUpdated()
      })
    },
  },
}
</script><|MERGE_RESOLUTION|>--- conflicted
+++ resolved
@@ -312,19 +312,9 @@
     editValue({ field, row, value, oldValue }) {
       const overrides = {}
       overrides[`field_${field.id}`] = value
-<<<<<<< HEAD
-      this.$store.dispatch(this.storePrefix + 'view/grid/updateMatchFilters', {
+      this.$store.dispatch(this.storePrefix + 'view/grid/onRowChange', {
         view: this.view,
         row,
-        overrides,
-      })
-      this.$store.dispatch(this.storePrefix + 'view/grid/updateMatchSortings', {
-        view: this.view,
-=======
-      this.$store.dispatch('view/grid/onRowChange', {
-        view: this.view,
-        row,
->>>>>>> 1473f569
         fields: this.fields,
         primary: this.primary,
         overrides,
@@ -374,6 +364,8 @@
           gridId: this.view.id,
           scrollTop: this.$refs.left.$refs.body.scrollTop,
           windowHeight: this.$refs.left.$refs.body.clientHeight,
+          fields: this.fields,
+          primary: this.primary,
         }
       )
     },
@@ -395,7 +387,8 @@
           view: this.view,
           table: this.table,
           // We need a list of all fields including the primary one here.
-          fields: [this.primary].concat(...this.fields),
+          fields: this.fields,
+          primary: this.primary,
           values: {},
           before,
         })
@@ -431,6 +424,8 @@
           table: this.table,
           grid: this.view,
           row,
+          fields: this.fields,
+          primary: this.primary,
           getScrollTop,
         })
       } catch (error) {
