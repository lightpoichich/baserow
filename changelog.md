# Changelog

## Unreleased

<<<<<<< HEAD
* Refactored the GridView component and improved interface speed.
=======
* Prevent websocket reconnect loop when the authentication fails.
>>>>>>> 179a2d4c

## Released (2021-03-01)

* Redesigned the left sidebar.
* Fixed error when a very long user file name is provided when uploading.
* Upgraded DRF Spectacular dependency to the latest version.
* Added single select field form option validation.
* Changed all cookies to SameSite=lax.
* Fixed the "Ignored attempt to cancel a touchmove" error.
* Refactored the has_user everywhere such that the raise_error argument is used when
  possible.
* Added Baserow Cloudron app.
* Fixed bug where a single select field without options could not be converted to a
  another field.
* Fixed bug where the Editable component was not working if a prent a user-select:
  none; property.
* Fail hard when the web-frontend can't reach the backend because of a network error.
* Use UTC time in the date picker.
* Refactored handler get_* methods so that they never check for permissions.
* Made it possible to configure SMTP settings via environment variables.
* Added field name to the public REST API docs.
* Made the public REST API docs compatible with smaller screens.
* Made it possible for the admin to disable new signups.
* Reduced the amount of queries when using the link row field.
* Respect the date format when converting to a date field.
* Added a field type filename contains filter.

## Released (2021-02-04)

* Upgraded web-frontend dependencies.
* Fixed bug where you could not convert an existing field to a single select field
  without select options.
* Fixed bug where is was not possible to create a relation to a table that has a single
  select as primary field.
* Implemented real time collaboration.
* Added option to hide fields in a grid view.
* Keep token usage details.
* Fixed bug where an incompatible row value was visible and used while changing the
  field type.
* Fixed bug where the row in the RowEditModel was not entirely reactive and wouldn't be
  updated when the grid view was refreshed.
* Made it possible to invite other users to a group.

## Released (2021-01-06)

* Allow larger values for the number field and improved the validation.
* Fixed bug where if you have no filters, but the filter type is set to `OR` it always
  results in a not matching row state in the web-frontend.
* Fixed bug where the arrow navigation didn't work for the dropdown component in
  combination with a search query.
* Fixed bug where the page refreshes if you press enter in an input in the row modal.
* Added filtering by GET parameter to the rows listing endpoint.
* Fixed drifting context menu.
* Store updated and created timestamp for the groups, applications, tables, views,
  fields and rows.
* Made the file name editable.
* Made the rows orderable and added the ability to insert a row at a given position.
* Made it possible to include or exclude specific fields when listing rows via the API.
* Implemented a single select field.
* Fixed bug where inserting above or below a row created upon signup doesn't work
  correctly.

## Released (2020-12-01)

* Added select_for_update where it was still missing.
* Fixed API docs scrollbar size issue.
* Also lint the backend tests.
* Implemented a switch to disable all filters without deleting them.
* Made it possible to order by fields via the rows listing endpoint.
* Added community chat to the readme.
* Made the cookies strict and secure.
* Removed the redundant _DOMAIN variables.
* Set un-secure lax cookie when public web frontend url isn't over a secure connection.
* Fixed bug where the sort choose field item didn't have a hover effect.
* Implemented a file field and user files upload.
* Made it impossible for the `link_row` field to be a primary field because that can
  cause the primary field to be deleted.

## Released (2020-11-02)

* Highlight the row of a selected cell.
* Fixed error when there is no view.
* Added Ubuntu installation guide documentation.
* Added Email field.
* Added importer abstraction including a CSV and tabular paste importer.
* Added ability to navigate dropdown menus with arrow keys.
* Added confirmation modals when the user wants to delete a group, application, table,
  view or field.
* Fixed bug in the web-frontend URL validation where a '*' was invalidates.
* Made it possible to publicly expose the table data via a REST API.

## Released (2020-10-06)

* Prevent adding a new line to the long text field in the grid view when selecting the
  cell by pressing the enter key.
* Fixed The table X is not found in the store error.
* Fixed bug where the selected name of the dropdown was not updated when that name was
  changed.
* Fixed bug where the link row field is not removed from the store when the related
  table is deleted.
* Added filtering of rows per view.
* Fixed bug where the error message of the 'Select a table to link to' was not always
  displayed.
* Added URL field.
* Added sorting of rows per view.

## Released (2020-09-02)

* Added contribution guidelines.
* Fixed bug where it was not possible to change the table name when it contained a link
  row field.

## Released (2020-08-31)

* Added field that can link to the row of another table.
* Fixed bug where the text_default value changed to None if not provided in a patch
  request.
* Block non web frontend domains in the base url when requesting a password reset
  email.
* Increased the amount of password characters to 256 when signing up.
* Show machine readable error message when the signature has expired.

## Released (2020-07-20)

* Added raises attribute to the docstrings.
* Added OpenAPI docs.
* Refactored all SCSS classes to BEM naming.
* Use the new long text field, date field and view's field options for the example 
  tables when creating a new account. Also use the long text field when creating a new 
  table.
* Removed not needed api v0 namespace in url and python module.
* Fixed keeping the datepicker visible in the grid view when selecting a date for the 
  first time.
* Improved API 404 errors by providing a machine readable error.
* Added documentation markdown files.
* Added cookiecutter plugin boilerplate.

## Released (2020-06-08)

* Fixed not handling 500 errors.
* Prevent row context menu when right clicking on a field that's being edited.
* Added row modal editing feature to the grid view.
* Made it possible to resize the field width per view.
* Added validation and formatting for the number field.
* Cancel the editing state of a fields when the escape key is pressed.
* The next field is now selected when the tab character is pressed when a field is
  selected.
* Changed the styling of the notification alerts.
* Fixed error when changing field type and the data value wasn't in the correct
  format.
* Update the field's data values when the type changes.
* Implemented reset forgotten password functionality.
* Fill a newly created table with some initial data.
* Enabled the arrow keys to navigate through the fields in the grid view.
* Fixed memory leak bug.
* Use environment variables for all settings.
* Normalize the users email address when signing up and signing in.
* Use Django REST framework status code constants instead of integers.
* Added long text field.
* Fixed not refreshing token bug and improved authentication a little bit.
* Introduced copy, paste and delete functionality of selected fields.
* Added date/datetime field.
* Improved grid view scrolling for touch devices.
* Implemented password change function and settings popup.<|MERGE_RESOLUTION|>--- conflicted
+++ resolved
@@ -2,11 +2,8 @@
 
 ## Unreleased
 
-<<<<<<< HEAD
+* Prevent websocket reconnect loop when the authentication fails.
 * Refactored the GridView component and improved interface speed.
-=======
-* Prevent websocket reconnect loop when the authentication fails.
->>>>>>> 179a2d4c
 
 ## Released (2021-03-01)
 
