import os
import datetime
from urllib.parse import urlparse, urljoin

from corsheaders.defaults import default_headers

BASE_DIR = os.path.dirname(os.path.dirname(os.path.abspath(__file__)))


# SECURITY WARNING: keep the secret key used in production secret!
SECRET_KEY = os.getenv("SECRET_KEY", "CHANGE_THIS_TO_SOMETHING_SECRET_IN_PRODUCTION")

# SECURITY WARNING: don't run with debug turned on in production!
DEBUG = False

ALLOWED_HOSTS = ["localhost"]

INSTALLED_APPS = [
    "django.contrib.auth",
    "django.contrib.contenttypes",
    "django.contrib.sessions",
    "django.contrib.messages",
    "django.contrib.staticfiles",
    "rest_framework",
    "corsheaders",
    "channels",
    "mjml",
    "drf_spectacular",
    "djcelery_email",
    "baserow.core",
    "baserow.api",
    "baserow.ws",
    "baserow.contrib.database",
]

MIDDLEWARE = [
    "corsheaders.middleware.CorsMiddleware",
    "django.middleware.security.SecurityMiddleware",
    "django.contrib.sessions.middleware.SessionMiddleware",
    "django.middleware.common.CommonMiddleware",
    "django.middleware.csrf.CsrfViewMiddleware",
    "django.contrib.auth.middleware.AuthenticationMiddleware",
    "django.contrib.messages.middleware.MessageMiddleware",
    "django.middleware.clickjacking.XFrameOptionsMiddleware",
]

ROOT_URLCONF = "baserow.config.urls"

TEMPLATES = [
    {
        "BACKEND": "django.template.backends.django.DjangoTemplates",
        "DIRS": [],
        "APP_DIRS": True,
        "OPTIONS": {
            "context_processors": [
                "django.template.context_processors.debug",
                "django.template.context_processors.request",
                "django.contrib.auth.context_processors.auth",
                "django.contrib.messages.context_processors.messages",
            ],
        },
    },
]

WSGI_APPLICATION = "baserow.config.wsgi.application"
ASGI_APPLICATION = "baserow.config.asgi.application"

REDIS_HOST = os.getenv("REDIS_HOST", "redis")
REDIS_PORT = os.getenv("REDIS_PORT", "6379")
REDIS_USERNAME = os.getenv("REDIS_USER", "")
REDIS_PASSWORD = os.getenv("REDIS_PASSWORD", "")
REDIS_PROTOCOL = os.getenv("REDIS_PROTOCOL", "redis")
REDIS_URL = (
    f"{REDIS_PROTOCOL}://{REDIS_USERNAME}:{REDIS_PASSWORD}@{REDIS_HOST}:{REDIS_PORT}/0"
)

CELERY_BROKER_URL = REDIS_URL

CHANNEL_LAYERS = {
    "default": {
        "BACKEND": "channels_redis.core.RedisChannelLayer",
        "CONFIG": {
            "hosts": [REDIS_URL],
        },
    },
}


# Database
# https://docs.djangoproject.com/en/2.2/ref/settings/#databases

DATABASES = {
    "default": {
        "ENGINE": "django.db.backends.postgresql",
        "NAME": os.getenv("DATABASE_NAME", "baserow"),
        "USER": os.getenv("DATABASE_USER", "baserow"),
        "PASSWORD": os.getenv("DATABASE_PASSWORD", "baserow"),
        "HOST": os.getenv("DATABASE_HOST", "db"),
        "PORT": os.getenv("DATABASE_PORT", "5432"),
    }
}

# Should contain the database connection name of the database where the user tables
# are stored. This can be different than the default database because there are not
# going to be any relations between the application schema and the user schema.
USER_TABLE_DATABASE = "default"

# Password validation
# https://docs.djangoproject.com/en/2.2/ref/settings/#auth-password-validators

AUTH_PASSWORD_VALIDATORS = [
    {
        "NAME": "django.contrib.auth.password_validation."
        "UserAttributeSimilarityValidator",
    },
    {
        "NAME": "django.contrib.auth.password_validation.MinimumLengthValidator",
    },
    {
        "NAME": "django.contrib.auth.password_validation.CommonPasswordValidator",
    },
    {
        "NAME": "django.contrib.auth.password_validation.NumericPasswordValidator",
    },
]


# Internationalization
# https://docs.djangoproject.com/en/2.2/topics/i18n/

LANGUAGE_CODE = "en-us"

TIME_ZONE = "UTC"

USE_I18N = True

USE_L10N = True

USE_TZ = True


# Static files (CSS, JavaScript, Images)
# https://docs.djangoproject.com/en/2.2/howto/static-files/

STATIC_URL = "/static/"

REST_FRAMEWORK = {
    "DEFAULT_PERMISSION_CLASSES": ("rest_framework.permissions.IsAuthenticated",),
    "DEFAULT_AUTHENTICATION_CLASSES": (
        "baserow.api.authentication.JSONWebTokenAuthentication",
    ),
    "DEFAULT_RENDERER_CLASSES": ("rest_framework.renderers.JSONRenderer",),
    "DEFAULT_SCHEMA_CLASS": "baserow.api.openapi.AutoSchema",
}

CORS_ORIGIN_ALLOW_ALL = True
CORS_ALLOW_HEADERS = list(default_headers) + [
    "WebSocketId",
]


JWT_AUTH = {
    "JWT_EXPIRATION_DELTA": datetime.timedelta(seconds=60 * 60),
    "JWT_ALLOW_REFRESH": True,
    "JWT_REFRESH_EXPIRATION_DELTA": datetime.timedelta(days=7),
    "JWT_RESPONSE_PAYLOAD_HANDLER": "baserow.api.user.jwt."
    "jwt_response_payload_handler",
}

SPECTACULAR_SETTINGS = {
    "TITLE": "Baserow API spec",
    "DESCRIPTION": "",
    "CONTACT": {"url": "https://baserow.io/contact"},
    "LICENSE": {
        "name": "MIT",
        "url": "https://gitlab.com/bramw/baserow/-/blob/master/LICENSE",
    },
    "VERSION": "1.1.0",
    "SERVE_INCLUDE_SCHEMA": False,
    "TAGS": [
        {"name": "Settings"},
        {"name": "User"},
        {"name": "User files"},
        {"name": "Groups"},
        {"name": "Group invitations"},
        {"name": "Templates"},
        {"name": "Applications"},
        {"name": "Database tables"},
        {"name": "Database table fields"},
        {"name": "Database table views"},
        {"name": "Database table view filters"},
        {"name": "Database table view sortings"},
        {"name": "Database table grid view"},
        {"name": "Database table rows"},
        {"name": "Database tokens"},
    ],
}

DATABASE_ROUTERS = ("baserow.contrib.database.database_routers.TablesDatabaseRouter",)

# The storage must always overwrite existing files.
DEFAULT_FILE_STORAGE = "baserow.core.storage.OverwriteFileSystemStorage"

MJML_BACKEND_MODE = "tcpserver"
MJML_TCPSERVERS = [
    (os.getenv("MJML_SERVER_HOST", "mjml"), int(os.getenv("MJML_SERVER_PORT", 28101))),
]

PUBLIC_BACKEND_URL = os.getenv("PUBLIC_BACKEND_URL", "http://localhost:8000")
PUBLIC_WEB_FRONTEND_URL = os.getenv("PUBLIC_WEB_FRONTEND_URL", "http://localhost:3000")
PRIVATE_BACKEND_URL = os.getenv("PRIVATE_BACKEND_URL", "http://backend:8000")
PUBLIC_BACKEND_HOSTNAME = urlparse(PUBLIC_BACKEND_URL).hostname
PUBLIC_WEB_FRONTEND_HOSTNAME = urlparse(PUBLIC_WEB_FRONTEND_URL).hostname
PRIVATE_BACKEND_HOSTNAME = urlparse(PRIVATE_BACKEND_URL).hostname

if PUBLIC_BACKEND_HOSTNAME:
    ALLOWED_HOSTS.append(PUBLIC_BACKEND_HOSTNAME)

if PRIVATE_BACKEND_HOSTNAME:
    ALLOWED_HOSTS.append(PRIVATE_BACKEND_HOSTNAME)

FROM_EMAIL = os.getenv("FROM_EMAIL", "no-reply@localhost")
RESET_PASSWORD_TOKEN_MAX_AGE = 60 * 60 * 48  # 48 hours
ROW_PAGE_SIZE_LIMIT = 200  # Indicates how many rows can be requested at once.

# The amount of rows that can be imported when creating a table.
INITIAL_TABLE_DATA_LIMIT = None
if "INITIAL_TABLE_DATA_LIMIT" in os.environ:
    INITIAL_TABLE_DATA_LIMIT = int(os.getenv("INITIAL_TABLE_DATA_LIMIT"))

MEDIA_URL_PATH = "/media/"
MEDIA_URL = os.getenv("MEDIA_URL", urljoin(PUBLIC_BACKEND_URL, MEDIA_URL_PATH))
MEDIA_ROOT = os.getenv("MEDIA_ROOT", "/media")

# Indicates the directory where the user files and user thumbnails are stored.
USER_FILES_DIRECTORY = "user_files"
USER_THUMBNAILS_DIRECTORY = "thumbnails"
USER_FILE_SIZE_LIMIT = 1024 * 1024 * 20  # 20MB

EMAIL_BACKEND = "djcelery_email.backends.CeleryEmailBackend"

if os.getenv("EMAIL_SMTP", ""):
    CELERY_EMAIL_BACKEND = "django.core.mail.backends.smtp.EmailBackend"
    EMAIL_USE_TLS = bool(os.getenv("EMAIL_SMPT_USE_TLS", ""))
    EMAIL_HOST = os.getenv("EMAIL_SMTP_HOST", "localhost")
    EMAIL_PORT = os.getenv("EMAIL_SMTP_PORT", "25")
    EMAIL_HOST_USER = os.getenv("EMAIL_SMTP_USER", "")
    EMAIL_HOST_PASSWORD = os.getenv("EMAIL_SMTP_PASSWORD", "")


# Configurable thumbnails that are going to be generated when a user uploads an image
# file.
USER_THUMBNAILS = {"tiny": [None, 21], "small": [48, 48]}

# The directory that contains the all the templates in JSON format. When for example
# the `sync_templates` management command is called, then the templates in the
# database will be synced with these files.
APPLICATION_TEMPLATES_DIR = os.path.join(BASE_DIR, "../../../templates")
# The template that must be selected when the user first opens the templates select
# modal.
<<<<<<< HEAD
DEFAULT_APPLICATION_TEMPLATE = 'project-management'

MAX_FIELD_LIMIT = 1600
=======
DEFAULT_APPLICATION_TEMPLATE = "project-management"
>>>>>>> e6729d56
<|MERGE_RESOLUTION|>--- conflicted
+++ resolved
@@ -258,10 +258,6 @@
 APPLICATION_TEMPLATES_DIR = os.path.join(BASE_DIR, "../../../templates")
 # The template that must be selected when the user first opens the templates select
 # modal.
-<<<<<<< HEAD
-DEFAULT_APPLICATION_TEMPLATE = 'project-management'
-
-MAX_FIELD_LIMIT = 1600
-=======
 DEFAULT_APPLICATION_TEMPLATE = "project-management"
->>>>>>> e6729d56
+
+MAX_FIELD_LIMIT = 1600