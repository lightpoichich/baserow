from django.apps import AppConfig

from baserow.core.registries import plugin_registry, application_type_registry
from baserow.ws.registries import page_registry


class DatabaseConfig(AppConfig):
    name = "baserow.contrib.database"

    def prevent_generated_model_for_registering(self):
        """
        A nasty hack that prevents a generated table model and related auto created
        models from being registered to the apps. When a model class is defined it
        will be registered to the apps, but we do not always want that to happen
        because models with the same class name can differ. They are also meant to be
        temporary. Removing the model from the cache does not work because if there
        are multiple requests at the same, it is not removed from the cache on time
        which could result in hard failures. It is also hard to extend the
        django.apps.registry.apps so this hack extends the original `register_model`
        method and it will only call the original `register_model` method if the
        model is not a generated table model.

        If anyone has a better way to prevent the models from being registered then I
        am happy to hear about it! :)
        """

        original_register_model = self.apps.register_model

        def register_model(app_label, model):
            if not hasattr(model, "_generated_table_model") and not hasattr(
                model._meta.auto_created, "_generated_table_model"
            ):
                original_register_model(app_label, model)
            else:
                # Trigger the pending operations because the original register_model
                # method also triggers them. Not triggering them can cause a memory
                # leak because everytime a table model is generated, it will register
                # new pending operations.
                self.apps.do_pending_operations(model)
                self.apps.clear_cache()

        self.apps.register_model = register_model

    def ready(self):
        self.prevent_generated_model_for_registering()

        from .views.registries import view_type_registry, view_filter_type_registry
        from .fields.registries import field_type_registry, field_converter_registry

        from .plugins import DatabasePlugin

        plugin_registry.register(DatabasePlugin())

        from .fields.field_types import (
            TextFieldType,
            LongTextFieldType,
            URLFieldType,
            NumberFieldType,
            BooleanFieldType,
            DateFieldType,
            LinkRowFieldType,
            EmailFieldType,
            FileFieldType,
            SingleSelectFieldType,
            PhoneNumberFieldType,
        )

        field_type_registry.register(TextFieldType())
        field_type_registry.register(LongTextFieldType())
        field_type_registry.register(URLFieldType())
        field_type_registry.register(EmailFieldType())
        field_type_registry.register(NumberFieldType())
        field_type_registry.register(BooleanFieldType())
        field_type_registry.register(DateFieldType())
        field_type_registry.register(LinkRowFieldType())
        field_type_registry.register(FileFieldType())
        field_type_registry.register(SingleSelectFieldType())
        field_type_registry.register(PhoneNumberFieldType())

        from .fields.field_converters import LinkRowFieldConverter, FileFieldConverter

        field_converter_registry.register(LinkRowFieldConverter())
        field_converter_registry.register(FileFieldConverter())

        from .views.view_types import GridViewType

        view_type_registry.register(GridViewType())

        from .views.view_filters import (
<<<<<<< HEAD
            EqualViewFilterType, NotEqualViewFilterType, EmptyViewFilterType,
            NotEmptyViewFilterType, DateEqualViewFilterType, DateNotEqualViewFilterType,
            HigherThanViewFilterType, LowerThanViewFilterType, ContainsViewFilterType,
            ContainsNotViewFilterType, BooleanViewFilterType,
            SingleSelectEqualViewFilterType, SingleSelectNotEqualViewFilterType,
            DateEqualsTodayViewFilterType, DateEqualsCurrentMonthViewFilterType,
            DateEqualsCurrentYearViewFilterType
=======
            EqualViewFilterType,
            NotEqualViewFilterType,
            EmptyViewFilterType,
            NotEmptyViewFilterType,
            DateEqualViewFilterType,
            DateNotEqualViewFilterType,
            HigherThanViewFilterType,
            LowerThanViewFilterType,
            ContainsViewFilterType,
            FilenameContainsViewFilterType,
            ContainsNotViewFilterType,
            BooleanViewFilterType,
            SingleSelectEqualViewFilterType,
            SingleSelectNotEqualViewFilterType,
>>>>>>> 39c3fc90
        )

        view_filter_type_registry.register(EqualViewFilterType())
        view_filter_type_registry.register(NotEqualViewFilterType())
        view_filter_type_registry.register(FilenameContainsViewFilterType())
        view_filter_type_registry.register(ContainsViewFilterType())
        view_filter_type_registry.register(ContainsNotViewFilterType())
        view_filter_type_registry.register(HigherThanViewFilterType())
        view_filter_type_registry.register(LowerThanViewFilterType())
        view_filter_type_registry.register(DateEqualViewFilterType())
        view_filter_type_registry.register(DateNotEqualViewFilterType())
        view_filter_type_registry.register(DateEqualsTodayViewFilterType())
        view_filter_type_registry.register(DateEqualsCurrentMonthViewFilterType())
        view_filter_type_registry.register(DateEqualsCurrentYearViewFilterType())
        view_filter_type_registry.register(SingleSelectEqualViewFilterType())
        view_filter_type_registry.register(SingleSelectNotEqualViewFilterType())
        view_filter_type_registry.register(BooleanViewFilterType())
        view_filter_type_registry.register(EmptyViewFilterType())
        view_filter_type_registry.register(NotEmptyViewFilterType())

        from .application_types import DatabaseApplicationType

        application_type_registry.register(DatabaseApplicationType())

        from .ws.pages import TablePageType

        page_registry.register(TablePageType())

        # The signals must always be imported last because they use the registries
        # which need to be filled first.
        import baserow.contrib.database.ws.signals  # noqa: F403, F401<|MERGE_RESOLUTION|>--- conflicted
+++ resolved
@@ -87,21 +87,15 @@
         view_type_registry.register(GridViewType())
 
         from .views.view_filters import (
-<<<<<<< HEAD
-            EqualViewFilterType, NotEqualViewFilterType, EmptyViewFilterType,
-            NotEmptyViewFilterType, DateEqualViewFilterType, DateNotEqualViewFilterType,
-            HigherThanViewFilterType, LowerThanViewFilterType, ContainsViewFilterType,
-            ContainsNotViewFilterType, BooleanViewFilterType,
-            SingleSelectEqualViewFilterType, SingleSelectNotEqualViewFilterType,
-            DateEqualsTodayViewFilterType, DateEqualsCurrentMonthViewFilterType,
-            DateEqualsCurrentYearViewFilterType
-=======
             EqualViewFilterType,
             NotEqualViewFilterType,
             EmptyViewFilterType,
             NotEmptyViewFilterType,
             DateEqualViewFilterType,
             DateNotEqualViewFilterType,
+            DateEqualsTodayViewFilterType,
+            DateEqualsCurrentMonthViewFilterType,
+            DateEqualsCurrentYearViewFilterType,
             HigherThanViewFilterType,
             LowerThanViewFilterType,
             ContainsViewFilterType,
@@ -110,7 +104,6 @@
             BooleanViewFilterType,
             SingleSelectEqualViewFilterType,
             SingleSelectNotEqualViewFilterType,
->>>>>>> 39c3fc90
         )
 
         view_filter_type_registry.register(EqualViewFilterType())
