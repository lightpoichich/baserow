# Changelog

## Unreleased

* Changed web-frontend `/api/docs` route into `/api-docs`.
* Bumped the dependencies.
* The internal setting allowing Baserow to run with the user tables in a separate 
  database has been removed entirely to prevent data integrity issues.
* Fixed bug where the currently selected dropdown item is out of view from the dropdown
  window when scrolling with the arrow keys.
<<<<<<< HEAD
* Introduced link row field has row filter.
=======
* Made the form view compatible with importing and exporting.
>>>>>>> 07c706e6
* Made it possible to use the "F2"-Key to edit a cell without clearing the cell content.
* Added password validation to password reset page.
* Add backup and restore database management commands.

## Released (2021-07-16)

* Fix bug preventing fields not being able to be converted to link row fields in some
  situations.

## Released (2021-07-15)

* **Breaking Change**: Baserow's `docker-compose.yml` no longer exposes ports for 
  the `db`, `mjml` and `redis` containers for security reasons. 
* **Breaking Change**: `docker-compose.yml` will by default only expose Baserow on 
  `localhost` and not `0.0.0.0`, meaning it will not be accessible remotely unless 
  manually configured.

## Released (2021-07-13)

* Added a Heroku template and one click deploy button.
* Fixed bug preventing the deletion of rows with a blank single select primary field.
* Fixed error in trash cleanup job when deleting multiple rows and a field from the
  same table at once.

## Released (2021-07-12)

* Made it possible to list table field meta-data with a token.
* Added form view.
* The API endpoint to update the grid view field options has been moved to
  `/api/database/views/{view_id}/field-options/`.
* The email field's validation is now consistent and much more permissive allowing most 
  values which look like email addresses.
* Add trash where deleted apps, groups, tables, fields and rows can be restored 
  deletion.
* Fix the create group invite endpoint failing when no message provided.
* Single select options can now be ordered by drag and drop. 
* Added before and after date filters.
* Support building Baserow out of the box on Ubuntu by lowering the required docker
  version to build Baserow down to 19.03.
* Disallow duplicate field names in the same table, blank field names or field names
  called 'order' and 'id'. Existing invalid field names will be fixed automatically. 
* Add user_field_names GET flag to various endpoints which switches the API to work
  using actual field names and not the internal field_1,field_2 etc identifiers.
* Added templates:
  * Commercial Property Management
  * Company Asset Tracker
  * Student Planner

## Released (2021-06-02)

* Fixed bug where the grid view would fail hard if a cell is selected and the component
  is destroyed.
* Made it possible to import a JSON file when creating a table.
* Made it possible to order the views by drag and drop.
* Made it possible to order the groups by drag and drop.
* Made it possible to order the applications by drag and drop.
* Made it possible to order the tables by drag and drop.
* **Premium**: Added an admin dashboard.
* **Premium**: Added group admin area allowing management of all baserow groups.
* Added today, this month and this year filter.
* Added a page containing external resources to the docs.
* Added a human-readable error message when a user tries to sign in with a deactivated
  account.
* Tables and views can now be exported to CSV (if you have installed using the ubuntu 
  guide please use the updated .conf files to enable this feature).
* **Premium** Tables and views can now be exported to JSON and XML.
* Removed URL field max length and fixed the backend failing hard because of that.
* Fixed bug where the focus of an Editable component was not always during and after
  editing if the parent component had overflow hidden.
* Fixed bug where the selected view would still be visible after deleting it.
* Templates:
  * Lightweight CRM
  * Wedding Planning
  * Book Catalog
  * App Pitch Planner

## Released (2021-05-11)

* Added configurable field limit.
* Fixed memory leak in the `link_row` field.
* Switch to using a celery based email backend by default.
* Added `--add-columns` flag to the `fill_table` management command. It creates all the
  field types before filling the table with random data.
* Reworked Baserow's Docker setup to be easier to use, faster to build and more secure.
* Make the view header more compact when the content doesn't fit anymore.
* Allow providing a `template_id` when registering a new account, which will install
  that template instead of the default database.
* Made it possible to drag and drop rows in the desired order.
* Fixed bug where the rows could get out of sync during real time collaboration.
* Made it possible to export and import the file field including contents.
* Added `fill_users` admin management command which fills baserow with fake users.
* Made it possible to drag and drop the views in the desired order.
* **Premium**: Added user admin area allowing management of all baserow users.

## Released (2021-04-08)

* Added support for importing tables from XML files.
* Added support for different** character encodings when importing CSV files.
* Prevent websocket reconnect loop when the authentication fails.
* Refactored the GridView component and improved interface speed.
* Prevent websocket reconnect when the connection closes without error.
* Added gunicorn worker test to the CI pipeline.
* Made it possible to re-order fields in a grid view.
* Show the number of filters and sorts active in the header of a grid view.
* The first user to sign-up after installation now gets given staff status.
* Rename the "includes" get parameter across all API endpoints to "include" to be 
  consistent.
* Add missing include query parameter and corresponding response attributes to API docs. 
* Remove incorrectly included "filters_disabled" field from 
  list_database_table_grid_view_rows api endpoint.
* Show an error to the user when the web socket connection could not be made and the
  reconnect loop stops.
* Fixed 100X backend web socket errors when refreshing the page.
* Fixed SSRF bug in the file upload by URL by blocking urls to the private network.
* Fixed bug where an invalid date could be converted to 0001-01-01.
* The list_database_table_rows search query parameter now searches all possible field
  types.
* Add Phone Number field.
* Add support for Date, Number and Single Select fields to the Contains and Not Contains
  view 
  filters.
* Searching all rows can now be done by clicking the new search icon in the top right.

## Released (2021-03-01)

* Redesigned the left sidebar.
* Fixed error when a very long user file name is provided when uploading.
* Upgraded DRF Spectacular dependency to the latest version.
* Added single select field form option validation.
* Changed all cookies to SameSite=lax.
* Fixed the "Ignored attempt to cancel a touchmove" error.
* Refactored the has_user everywhere such that the raise_error argument is used when
  possible.
* Added Baserow Cloudron app.
* Fixed bug where a single select field without options could not be converted to a
  another field.
* Fixed bug where the Editable component was not working if a prent a user-select:
  none; property.
* Fail hard when the web-frontend can't reach the backend because of a network error.
* Use UTC time in the date picker.
* Refactored handler get_* methods so that they never check for permissions.
* Made it possible to configure SMTP settings via environment variables.
* Added field name to the public REST API docs.
* Made the public REST API docs compatible with smaller screens.
* Made it possible for the admin to disable new signups.
* Reduced the amount of queries when using the link row field.
* Respect the date format when converting to a date field.
* Added a field type filename contains filter.

## Released (2021-02-04)

* Upgraded web-frontend dependencies.
* Fixed bug where you could not convert an existing field to a single select field
  without select options.
* Fixed bug where is was not possible to create a relation to a table that has a single
  select as primary field.
* Implemented real time collaboration.
* Added option to hide fields in a grid view.
* Keep token usage details.
* Fixed bug where an incompatible row value was visible and used while changing the
  field type.
* Fixed bug where the row in the RowEditModel was not entirely reactive and wouldn't be
  updated when the grid view was refreshed.
* Made it possible to invite other users to a group.

## Released (2021-01-06)

* Allow larger values for the number field and improved the validation.
* Fixed bug where if you have no filters, but the filter type is set to `OR` it always
  results in a not matching row state in the web-frontend.
* Fixed bug where the arrow navigation didn't work for the dropdown component in
  combination with a search query.
* Fixed bug where the page refreshes if you press enter in an input in the row modal.
* Added filtering by GET parameter to the rows listing endpoint.
* Fixed drifting context menu.
* Store updated and created timestamp for the groups, applications, tables, views,
  fields and rows.
* Made the file name editable.
* Made the rows orderable and added the ability to insert a row at a given position.
* Made it possible to include or exclude specific fields when listing rows via the API.
* Implemented a single select field.
* Fixed bug where inserting above or below a row created upon signup doesn't work
  correctly.

## Released (2020-12-01)

* Added select_for_update where it was still missing.
* Fixed API docs scrollbar size issue.
* Also lint the backend tests.
* Implemented a switch to disable all filters without deleting them.
* Made it possible to order by fields via the rows listing endpoint.
* Added community chat to the readme.
* Made the cookies strict and secure.
* Removed the redundant _DOMAIN variables.
* Set un-secure lax cookie when public web frontend url isn't over a secure connection.
* Fixed bug where the sort choose field item didn't have a hover effect.
* Implemented a file field and user files upload.
* Made it impossible for the `link_row` field to be a primary field because that can
  cause the primary field to be deleted.

## Released (2020-11-02)

* Highlight the row of a selected cell.
* Fixed error when there is no view.
* Added Ubuntu installation guide documentation.
* Added Email field.
* Added importer abstraction including a CSV and tabular paste importer.
* Added ability to navigate dropdown menus with arrow keys.
* Added confirmation modals when the user wants to delete a group, application, table,
  view or field.
* Fixed bug in the web-frontend URL validation where a '*' was invalidates.
* Made it possible to publicly expose the table data via a REST API.

## Released (2020-10-06)

* Prevent adding a new line to the long text field in the grid view when selecting the
  cell by pressing the enter key.
* Fixed The table X is not found in the store error.
* Fixed bug where the selected name of the dropdown was not updated when that name was
  changed.
* Fixed bug where the link row field is not removed from the store when the related
  table is deleted.
* Added filtering of rows per view.
* Fixed bug where the error message of the 'Select a table to link to' was not always
  displayed.
* Added URL field.
* Added sorting of rows per view.

## Released (2020-09-02)

* Added contribution guidelines.
* Fixed bug where it was not possible to change the table name when it contained a link
  row field.

## Released (2020-08-31)

* Added field that can link to the row of another table.
* Fixed bug where the text_default value changed to None if not provided in a patch
  request.
* Block non web frontend domains in the base url when requesting a password reset
  email.
* Increased the amount of password characters to 256 when signing up.
* Show machine readable error message when the signature has expired.

## Released (2020-07-20)

* Added raises attribute to the docstrings.
* Added OpenAPI docs.
* Refactored all SCSS classes to BEM naming.
* Use the new long text field, date field and view's field options for the example 
  tables when creating a new account. Also use the long text field when creating a new 
  table.
* Removed not needed api v0 namespace in url and python module.
* Fixed keeping the datepicker visible in the grid view when selecting a date for the 
  first time.
* Improved API 404 errors by providing a machine readable error.
* Added documentation markdown files.
* Added cookiecutter plugin boilerplate.

## Released (2020-06-08)

* Fixed not handling 500 errors.
* Prevent row context menu when right clicking on a field that's being edited.
* Added row modal editing feature to the grid view.
* Made it possible to resize the field width per view.
* Added validation and formatting for the number field.
* Cancel the editing state of a fields when the escape key is pressed.
* The next field is now selected when the tab character is pressed when a field is
  selected.
* Changed the styling of the notification alerts.
* Fixed error when changing field type and the data value wasn't in the correct
  format.
* Update the field's data values when the type changes.
* Implemented reset forgotten password functionality.
* Fill a newly created table with some initial data.
* Enabled the arrow keys to navigate through the fields in the grid view.
* Fixed memory leak bug.
* Use environment variables for all settings.
* Normalize the users email address when signing up and signing in.
* Use Django REST framework status code constants instead of integers.
* Added long text field.
* Fixed not refreshing token bug and improved authentication a little bit.
* Introduced copy, paste and delete functionality of selected fields.
* Added date/datetime field.
* Improved grid view scrolling for touch devices.
* Implemented password change function and settings popup.<|MERGE_RESOLUTION|>--- conflicted
+++ resolved
@@ -8,11 +8,8 @@
   database has been removed entirely to prevent data integrity issues.
 * Fixed bug where the currently selected dropdown item is out of view from the dropdown
   window when scrolling with the arrow keys.
-<<<<<<< HEAD
 * Introduced link row field has row filter.
-=======
 * Made the form view compatible with importing and exporting.
->>>>>>> 07c706e6
 * Made it possible to use the "F2"-Key to edit a cell without clearing the cell content.
 * Added password validation to password reset page.
 * Add backup and restore database management commands.
