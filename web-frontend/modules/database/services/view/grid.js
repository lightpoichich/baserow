export default (client) => {
  return {
    fetchRows({ gridId, limit = 100, offset = null, cancelToken = null }) {
      const config = {
        params: {
          limit,
        },
      }

<<<<<<< HEAD
export default {
  fetchRows({
    gridId,
    limit = 100,
    offset = null,
    cancelToken = null,
    includeFieldOptions = false,
  }) {
    const config = {
      params: {
        limit,
      },
    }
    const includes = []
=======
      if (offset !== null) {
        config.params.offset = offset
      }
>>>>>>> c94fd857

      if (cancelToken !== null) {
        config.cancelToken = cancelToken
      }

<<<<<<< HEAD
    if (cancelToken !== null) {
      config.cancelToken = cancelToken
    }

    if (includeFieldOptions) {
      includes.push('field_options')
    }

    if (includes.length > 0) {
      config.params.includes = includes.join(',')
    }

    return client.get(`/database/views/grid/${gridId}/`, config)
  },
  filterRows({ gridId, rowIds, fieldIds = null }) {
    const data = { row_ids: rowIds }

    if (fieldIds !== null) {
      data.field_ids = fieldIds
    }

    return client.post(`/database/views/grid/${gridId}/`, data)
  },
  update({ gridId, values }) {
    return client.patch(`/database/views/grid/${gridId}/`, values)
  },
=======
      return client.get(`/database/views/grid/${gridId}/`, config)
    },
  }
>>>>>>> c94fd857
}<|MERGE_RESOLUTION|>--- conflicted
+++ resolved
@@ -1,67 +1,48 @@
 export default (client) => {
   return {
-    fetchRows({ gridId, limit = 100, offset = null, cancelToken = null }) {
+    fetchRows({
+      gridId,
+      limit = 100,
+      offset = null,
+      cancelToken = null,
+      includeFieldOptions = false,
+    }) {
       const config = {
         params: {
           limit,
         },
       }
+      const includes = []
 
-<<<<<<< HEAD
-export default {
-  fetchRows({
-    gridId,
-    limit = 100,
-    offset = null,
-    cancelToken = null,
-    includeFieldOptions = false,
-  }) {
-    const config = {
-      params: {
-        limit,
-      },
-    }
-    const includes = []
-=======
       if (offset !== null) {
         config.params.offset = offset
       }
->>>>>>> c94fd857
 
       if (cancelToken !== null) {
         config.cancelToken = cancelToken
       }
 
-<<<<<<< HEAD
-    if (cancelToken !== null) {
-      config.cancelToken = cancelToken
-    }
+      if (includeFieldOptions) {
+        includes.push('field_options')
+      }
 
-    if (includeFieldOptions) {
-      includes.push('field_options')
-    }
+      if (includes.length > 0) {
+        config.params.includes = includes.join(',')
+      }
 
-    if (includes.length > 0) {
-      config.params.includes = includes.join(',')
-    }
-
-    return client.get(`/database/views/grid/${gridId}/`, config)
-  },
-  filterRows({ gridId, rowIds, fieldIds = null }) {
-    const data = { row_ids: rowIds }
-
-    if (fieldIds !== null) {
-      data.field_ids = fieldIds
-    }
-
-    return client.post(`/database/views/grid/${gridId}/`, data)
-  },
-  update({ gridId, values }) {
-    return client.patch(`/database/views/grid/${gridId}/`, values)
-  },
-=======
       return client.get(`/database/views/grid/${gridId}/`, config)
     },
+    filterRows({ gridId, rowIds, fieldIds = null }) {
+      const data = { row_ids: rowIds }
+
+      if (fieldIds !== null) {
+        data.field_ids = fieldIds
+      }
+
+      return client.post(`/database/views/grid/${gridId}/`, data)
+    },
+    update({ gridId, values }) {
+      return client.patch(`/database/views/grid/${gridId}/`, values)
+    },
   }
->>>>>>> c94fd857
 }