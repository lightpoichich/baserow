--- conflicted
+++ resolved
@@ -9,11 +9,8 @@
   UsersAdminType,
 } from '@baserow_premium/adminTypes'
 import rowCommentsStore from '@baserow_premium/store/row_comments'
-<<<<<<< HEAD
+import { PremiumDatabaseApplicationType } from '@baserow_premium/applicationTypes'
 import { registerRealtimeEvents } from '@baserow_premium/realtime'
-=======
->>>>>>> a0456dfa
-import { PremiumDatabaseApplicationType } from '@baserow_premium/applicationTypes'
 
 export default ({ store, app }) => {
   store.registerModule('row_comments', rowCommentsStore)
@@ -25,11 +22,8 @@
   app.$registry.register('exporter', new JSONTableExporter())
   app.$registry.register('exporter', new XMLTableExporter())
 
-<<<<<<< HEAD
   registerRealtimeEvents(app.$realtime)
 
-=======
->>>>>>> a0456dfa
   // Overwrite the existing database application type with the one customized for
   // premium use.
   app.$registry.register('application', new PremiumDatabaseApplicationType())
