# Changelog

## Unreleased

* Fixed bug where the grid view would fail hard if a cell is selected and the component
  is destroyed.
* Made it possible to import a JSON file when creating a table.
* Made it possible to order the views by drag and drop.
* Made it possible to order the groups by drag and drop.
* Made it possible to order the applications by drag and drop.
* Made it possible to order the tables by drag and drop.
<<<<<<< HEAD
* Tables and views can now be exported to CSV (if you have installed using the ubuntu 
  guide please use the updated .conf files to enable this feature).
* **Premium** Tables and views can now be exported to JSON and XML.
=======
* **Premium**: Added an admin dashboard.
* Added today, this month and this year filter.
* Added a human-readable error message when a user tries to sign in with a deactivated
  account.
>>>>>>> 0dc29a15

## Released (2021-05-11)

* Added configurable field limit.
* Fixed memory leak in the `link_row` field.
* Switch to using a celery based email backend by default.
* Added `--add-columns` flag to the `fill_table` management command. It creates all the
  field types before filling the table with random data.
* Reworked Baserow's Docker setup to be easier to use, faster to build and more secure.
* Make the view header more compact when the content doesn't fit anymore.
* Allow providing a `template_id` when registering a new account, which will install
  that template instead of the default database.
* Made it possible to drag and drop rows in the desired order.
* Fixed bug where the rows could get out of sync during real time collaboration.
* Made it possible to export and import the file field including contents.
* Added `fill_users` admin management command which fills baserow with fake users.
* Made it possible to drag and drop the views in the desired order.
* **Premium**: Added user admin area allowing management of all baserow users.

## Released (2021-04-08)

* Added support for importing tables from XML files.
* Added support for different character encodings when importing CSV files.
* Prevent websocket reconnect loop when the authentication fails.
* Refactored the GridView component and improved interface speed.
* Prevent websocket reconnect when the connection closes without error.
* Added gunicorn worker test to the CI pipeline.
* Made it possible to re-order fields in a grid view.
* Show the number of filters and sorts active in the header of a grid view.
* The first user to sign-up after installation now gets given staff status.
* Rename the "includes" get parameter across all API endpoints to "include" to be 
  consistent.
* Add missing include query parameter and corresponding response attributes to API docs. 
* Remove incorrectly included "filters_disabled" field from 
  list_database_table_grid_view_rows api endpoint.
* Show an error to the user when the web socket connection could not be made and the
  reconnect loop stops.
* Fixed 100X backend web socket errors when refreshing the page.
* Fixed SSRF bug in the file upload by URL by blocking urls to the private network.
* Fixed bug where an invalid date could be converted to 0001-01-01.
* The list_database_table_rows search query parameter now searches all possible field
  types.
* Add Phone Number field.
* Add support for Date, Number and Single Select fields to the Contains and Not Contains
  view 
  filters.
* Searching all rows can now be done by clicking the new search icon in the top right.

## Released (2021-03-01)

* Redesigned the left sidebar.
* Fixed error when a very long user file name is provided when uploading.
* Upgraded DRF Spectacular dependency to the latest version.
* Added single select field form option validation.
* Changed all cookies to SameSite=lax.
* Fixed the "Ignored attempt to cancel a touchmove" error.
* Refactored the has_user everywhere such that the raise_error argument is used when
  possible.
* Added Baserow Cloudron app.
* Fixed bug where a single select field without options could not be converted to a
  another field.
* Fixed bug where the Editable component was not working if a prent a user-select:
  none; property.
* Fail hard when the web-frontend can't reach the backend because of a network error.
* Use UTC time in the date picker.
* Refactored handler get_* methods so that they never check for permissions.
* Made it possible to configure SMTP settings via environment variables.
* Added field name to the public REST API docs.
* Made the public REST API docs compatible with smaller screens.
* Made it possible for the admin to disable new signups.
* Reduced the amount of queries when using the link row field.
* Respect the date format when converting to a date field.
* Added a field type filename contains filter.

## Released (2021-02-04)

* Upgraded web-frontend dependencies.
* Fixed bug where you could not convert an existing field to a single select field
  without select options.
* Fixed bug where is was not possible to create a relation to a table that has a single
  select as primary field.
* Implemented real time collaboration.
* Added option to hide fields in a grid view.
* Keep token usage details.
* Fixed bug where an incompatible row value was visible and used while changing the
  field type.
* Fixed bug where the row in the RowEditModel was not entirely reactive and wouldn't be
  updated when the grid view was refreshed.
* Made it possible to invite other users to a group.

## Released (2021-01-06)

* Allow larger values for the number field and improved the validation.
* Fixed bug where if you have no filters, but the filter type is set to `OR` it always
  results in a not matching row state in the web-frontend.
* Fixed bug where the arrow navigation didn't work for the dropdown component in
  combination with a search query.
* Fixed bug where the page refreshes if you press enter in an input in the row modal.
* Added filtering by GET parameter to the rows listing endpoint.
* Fixed drifting context menu.
* Store updated and created timestamp for the groups, applications, tables, views,
  fields and rows.
* Made the file name editable.
* Made the rows orderable and added the ability to insert a row at a given position.
* Made it possible to include or exclude specific fields when listing rows via the API.
* Implemented a single select field.
* Fixed bug where inserting above or below a row created upon signup doesn't work
  correctly.

## Released (2020-12-01)

* Added select_for_update where it was still missing.
* Fixed API docs scrollbar size issue.
* Also lint the backend tests.
* Implemented a switch to disable all filters without deleting them.
* Made it possible to order by fields via the rows listing endpoint.
* Added community chat to the readme.
* Made the cookies strict and secure.
* Removed the redundant _DOMAIN variables.
* Set un-secure lax cookie when public web frontend url isn't over a secure connection.
* Fixed bug where the sort choose field item didn't have a hover effect.
* Implemented a file field and user files upload.
* Made it impossible for the `link_row` field to be a primary field because that can
  cause the primary field to be deleted.

## Released (2020-11-02)

* Highlight the row of a selected cell.
* Fixed error when there is no view.
* Added Ubuntu installation guide documentation.
* Added Email field.
* Added importer abstraction including a CSV and tabular paste importer.
* Added ability to navigate dropdown menus with arrow keys.
* Added confirmation modals when the user wants to delete a group, application, table,
  view or field.
* Fixed bug in the web-frontend URL validation where a '*' was invalidates.
* Made it possible to publicly expose the table data via a REST API.

## Released (2020-10-06)

* Prevent adding a new line to the long text field in the grid view when selecting the
  cell by pressing the enter key.
* Fixed The table X is not found in the store error.
* Fixed bug where the selected name of the dropdown was not updated when that name was
  changed.
* Fixed bug where the link row field is not removed from the store when the related
  table is deleted.
* Added filtering of rows per view.
* Fixed bug where the error message of the 'Select a table to link to' was not always
  displayed.
* Added URL field.
* Added sorting of rows per view.

## Released (2020-09-02)

* Added contribution guidelines.
* Fixed bug where it was not possible to change the table name when it contained a link
  row field.

## Released (2020-08-31)

* Added field that can link to the row of another table.
* Fixed bug where the text_default value changed to None if not provided in a patch
  request.
* Block non web frontend domains in the base url when requesting a password reset
  email.
* Increased the amount of password characters to 256 when signing up.
* Show machine readable error message when the signature has expired.

## Released (2020-07-20)

* Added raises attribute to the docstrings.
* Added OpenAPI docs.
* Refactored all SCSS classes to BEM naming.
* Use the new long text field, date field and view's field options for the example 
  tables when creating a new account. Also use the long text field when creating a new 
  table.
* Removed not needed api v0 namespace in url and python module.
* Fixed keeping the datepicker visible in the grid view when selecting a date for the 
  first time.
* Improved API 404 errors by providing a machine readable error.
* Added documentation markdown files.
* Added cookiecutter plugin boilerplate.

## Released (2020-06-08)

* Fixed not handling 500 errors.
* Prevent row context menu when right clicking on a field that's being edited.
* Added row modal editing feature to the grid view.
* Made it possible to resize the field width per view.
* Added validation and formatting for the number field.
* Cancel the editing state of a fields when the escape key is pressed.
* The next field is now selected when the tab character is pressed when a field is
  selected.
* Changed the styling of the notification alerts.
* Fixed error when changing field type and the data value wasn't in the correct
  format.
* Update the field's data values when the type changes.
* Implemented reset forgotten password functionality.
* Fill a newly created table with some initial data.
* Enabled the arrow keys to navigate through the fields in the grid view.
* Fixed memory leak bug.
* Use environment variables for all settings.
* Normalize the users email address when signing up and signing in.
* Use Django REST framework status code constants instead of integers.
* Added long text field.
* Fixed not refreshing token bug and improved authentication a little bit.
* Introduced copy, paste and delete functionality of selected fields.
* Added date/datetime field.
* Improved grid view scrolling for touch devices.
* Implemented password change function and settings popup.<|MERGE_RESOLUTION|>--- conflicted
+++ resolved
@@ -9,16 +9,13 @@
 * Made it possible to order the groups by drag and drop.
 * Made it possible to order the applications by drag and drop.
 * Made it possible to order the tables by drag and drop.
-<<<<<<< HEAD
-* Tables and views can now be exported to CSV (if you have installed using the ubuntu 
-  guide please use the updated .conf files to enable this feature).
-* **Premium** Tables and views can now be exported to JSON and XML.
-=======
 * **Premium**: Added an admin dashboard.
 * Added today, this month and this year filter.
 * Added a human-readable error message when a user tries to sign in with a deactivated
   account.
->>>>>>> 0dc29a15
+* Tables and views can now be exported to CSV (if you have installed using the ubuntu 
+  guide please use the updated .conf files to enable this feature).
+* **Premium** Tables and views can now be exported to JSON and XML.
 
 ## Released (2021-05-11)
 
