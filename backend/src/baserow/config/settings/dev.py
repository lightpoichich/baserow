from .base import *  # noqa: F403, F401


DEBUG = True
<<<<<<< HEAD
EMAIL_BACKEND = "django.core.mail.backends.console.EmailBackend"
=======
CELERY_EMAIL_BACKEND = 'django.core.mail.backends.console.EmailBackend'
>>>>>>> e3db7b3a

try:
    from .local import *  # noqa: F403, F401
except ImportError:
    pass<|MERGE_RESOLUTION|>--- conflicted
+++ resolved
@@ -2,11 +2,7 @@
 
 
 DEBUG = True
-<<<<<<< HEAD
-EMAIL_BACKEND = "django.core.mail.backends.console.EmailBackend"
-=======
-CELERY_EMAIL_BACKEND = 'django.core.mail.backends.console.EmailBackend'
->>>>>>> e3db7b3a
+CELERY_EMAIL_BACKEND = "django.core.mail.backends.console.EmailBackend"
 
 try:
     from .local import *  # noqa: F403, F401
