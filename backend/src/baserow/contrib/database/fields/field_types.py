--- conflicted
+++ resolved
@@ -827,22 +827,13 @@
 
         handler = FieldHandler()
         # First just try the tables name, so if say the Client table is linking to the
-<<<<<<< HEAD
         # Address table, this field in the Address table will just be called 'Client'.
         # However say we then add another link from the Client to Address table with
-=======
-        # Address table, the new field in the Address table will just be called 'Client'
-        # . However say we then add another link from the Client to Address table with
->>>>>>> c3af2a02
         # a field name of "Bank Address", the new field in the Address table will be
         # called 'Client - Bank Address'.
         related_field_name = handler.find_next_unused_field_name(
             field.link_row_table,
-<<<<<<< HEAD
             [f"{field.table.name}", f"{field.table.name} - {field.name}"],
-=======
-            [f"{field.table.name}", f"{field.table.name} - " f"{field.name}"],
->>>>>>> c3af2a02
         )
         field.link_row_related_field = handler.create_field(
             user=user,
