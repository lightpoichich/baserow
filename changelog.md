--- conflicted
+++ resolved
@@ -9,19 +9,14 @@
   deletion.
 * Fix the create group invite endpoint failing when no message provided.
 * Single select options can now be ordered by drag and drop. 
-<<<<<<< HEAD
+* Added before and after date filters.
+* Support building Baserow out of the box on Ubuntu by lowering the required docker
+  version to build Baserow down to 19.03.
 * Disallow duplicate field names in the same table, blank field names or field names
   called 'order' and 'id'. Existing invalid field names will be fixed automatically. 
 * Add user_field_names GET flag to various endpoints which switches the API to work
   using actual field names and not the internal field_1,field_2 etc identifiers.
  
-=======
-* Added before and after date filters.
-* Support building Baserow out of the box on Ubuntu by lowering the required docker
-  version to build Baserow down to 19.03.
-* Disallow duplicate field names in the same table, blank field names or field names
-  called 'order' and 'id'. Existing invalid field names will be fixed automatically. 
->>>>>>> c3af2a02
 
 ## Released (2021-06-02)
 
