--- conflicted
+++ resolved
@@ -5,11 +5,8 @@
 * Fixed bug where the grid view would fail hard if a cell is selected and the component
   is destroyed.
 * Made it possible to order the views by drag and drop.
-<<<<<<< HEAD
+* Made it possible to order the groups by drag and drop.
 * Made it possible to order the applications by drag and drop.
-=======
-* Made it possible to order the groups by drag and drop.
->>>>>>> fbf8cf4e
 
 ## Released (2021-05-11)
 
