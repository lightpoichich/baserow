--- conflicted
+++ resolved
@@ -110,24 +110,15 @@
         },
     )
     @transaction.atomic
-<<<<<<< HEAD
-    @map_exceptions({
-        ApplicationDoesNotExist: ERROR_APPLICATION_DOES_NOT_EXIST,
-        UserNotInGroupError: ERROR_USER_NOT_IN_GROUP,
-        InvalidInitialTableData: ERROR_INVALID_INITIAL_TABLE_DATA,
-        InitialTableDataLimitExceeded: ERROR_INITIAL_TABLE_DATA_LIMIT_EXCEEDED,
-        MaxFieldLimitExceeded: ERROR_MAX_FIELD_COUNT_EXCEEDED,
-    })
-=======
     @map_exceptions(
         {
             ApplicationDoesNotExist: ERROR_APPLICATION_DOES_NOT_EXIST,
             UserNotInGroup: ERROR_USER_NOT_IN_GROUP,
             InvalidInitialTableData: ERROR_INVALID_INITIAL_TABLE_DATA,
             InitialTableDataLimitExceeded: ERROR_INITIAL_TABLE_DATA_LIMIT_EXCEEDED,
-        }
-    )
->>>>>>> e6729d56
+            MaxFieldLimitExceeded: ERROR_MAX_FIELD_COUNT_EXCEEDED,
+        }
+    )
     @validate_body(TableCreateSerializer)
     def post(self, request, data, database_id):
         """Creates a new table in a database."""
