--- conflicted
+++ resolved
@@ -2,15 +2,13 @@
 
 ## Unreleased
 
-<<<<<<< HEAD
 * The ability to run Baserow with the user tables in a separate database has been 
   removed entirely to prevent data integrity issues.
-=======
+  
 ## Released (2021-07-16)
 
 * Fix bug preventing fields not being able to be converted to link row fields in some
   situations.
->>>>>>> 85fbf801
 
 ## Released (2021-07-15)
 
