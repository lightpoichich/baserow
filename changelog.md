--- conflicted
+++ resolved
@@ -20,11 +20,8 @@
 * Fixed 100X backend web socket errors when refreshing the page.
 * Fixed SSRF bug in the file upload by URL by blocking urls to the private network.
 * Fixed bug where an invalid date could be converted to 0001-01-01.
-<<<<<<< HEAD
+* The list_database_table_rows search query parameter now searches all possible field types.
 * Add Phone Number field.
-=======
-* The list_database_table_rows search query parameter now searches all possible field types.
->>>>>>> 782ba270
 
 ## Released (2021-03-01)
 
