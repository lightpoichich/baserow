# Changelog

## Unreleased

* Bumped the dependencies.
* The internal setting allowing Baserow to run with the user tables in a separate 
  database has been removed entirely to prevent data integrity issues.
* Fixed bug where the currently selected dropdown item is out of view from the dropdown
  window when scrolling with the arrow keys.
<<<<<<< HEAD
* Add backup and restore database management commands.
  
=======
* Made the form view compatible with importing and exporting.
* Made it possible to use the "F2"-Key to edit a cell without clearing the cell content.
* Added password validation to password reset page.

>>>>>>> c51efc74
## Released (2021-07-16)

* Fix bug preventing fields not being able to be converted to link row fields in some
  situations.

## Released (2021-07-15)

* **Breaking Change**: Baserow's `docker-compose.yml` no longer exposes ports for 
  the `db`, `mjml` and `redis` containers for security reasons. 
* **Breaking Change**: `docker-compose.yml` will by default only expose Baserow on 
  `localhost` and not `0.0.0.0`, meaning it will not be accessible remotely unless 
  manually configured.

## Released (2021-07-13)

* Added a Heroku template and one click deploy button.
* Fixed bug preventing the deletion of rows with a blank single select primary field.
* Fixed error in trash cleanup job when deleting multiple rows and a field from the
  same table at once.

## Released (2021-07-12)

* Made it possible to list table field meta-data with a token.
* Added form view.
* The API endpoint to update the grid view field options has been moved to
  `/api/database/views/{view_id}/field-options/`.
* The email field's validation is now consistent and much more permissive allowing most 
  values which look like email addresses.
* Add trash where deleted apps, groups, tables, fields and rows can be restored 
  deletion.
* Fix the create group invite endpoint failing when no message provided.
* Single select options can now be ordered by drag and drop. 
* Added before and after date filters.
* Support building Baserow out of the box on Ubuntu by lowering the required docker
  version to build Baserow down to 19.03.
* Disallow duplicate field names in the same table, blank field names or field names
  called 'order' and 'id'. Existing invalid field names will be fixed automatically. 
* Add user_field_names GET flag to various endpoints which switches the API to work
  using actual field names and not the internal field_1,field_2 etc identifiers.
* Added templates:
  * Commercial Property Management
  * Company Asset Tracker
  * Student Planner

## Released (2021-06-02)

* Fixed bug where the grid view would fail hard if a cell is selected and the component
  is destroyed.
* Made it possible to import a JSON file when creating a table.
* Made it possible to order the views by drag and drop.
* Made it possible to order the groups by drag and drop.
* Made it possible to order the applications by drag and drop.
* Made it possible to order the tables by drag and drop.
* **Premium**: Added an admin dashboard.
* **Premium**: Added group admin area allowing management of all baserow groups.
* Added today, this month and this year filter.
* Added a page containing external resources to the docs.
* Added a human-readable error message when a user tries to sign in with a deactivated
  account.
* Tables and views can now be exported to CSV (if you have installed using the ubuntu 
  guide please use the updated .conf files to enable this feature).
* **Premium** Tables and views can now be exported to JSON and XML.
* Removed URL field max length and fixed the backend failing hard because of that.
* Fixed bug where the focus of an Editable component was not always during and after
  editing if the parent component had overflow hidden.
* Fixed bug where the selected view would still be visible after deleting it.
* Templates:
  * Lightweight CRM
  * Wedding Planning
  * Book Catalog
  * App Pitch Planner

## Released (2021-05-11)

* Added configurable field limit.
* Fixed memory leak in the `link_row` field.
* Switch to using a celery based email backend by default.
* Added `--add-columns` flag to the `fill_table` management command. It creates all the
  field types before filling the table with random data.
* Reworked Baserow's Docker setup to be easier to use, faster to build and more secure.
* Make the view header more compact when the content doesn't fit anymore.
* Allow providing a `template_id` when registering a new account, which will install
  that template instead of the default database.
* Made it possible to drag and drop rows in the desired order.
* Fixed bug where the rows could get out of sync during real time collaboration.
* Made it possible to export and import the file field including contents.
* Added `fill_users` admin management command which fills baserow with fake users.
* Made it possible to drag and drop the views in the desired order.
* **Premium**: Added user admin area allowing management of all baserow users.

## Released (2021-04-08)

* Added support for importing tables from XML files.
* Added support for different** character encodings when importing CSV files.
* Prevent websocket reconnect loop when the authentication fails.
* Refactored the GridView component and improved interface speed.
* Prevent websocket reconnect when the connection closes without error.
* Added gunicorn worker test to the CI pipeline.
* Made it possible to re-order fields in a grid view.
* Show the number of filters and sorts active in the header of a grid view.
* The first user to sign-up after installation now gets given staff status.
* Rename the "includes" get parameter across all API endpoints to "include" to be 
  consistent.
* Add missing include query parameter and corresponding response attributes to API docs. 
* Remove incorrectly included "filters_disabled" field from 
  list_database_table_grid_view_rows api endpoint.
* Show an error to the user when the web socket connection could not be made and the
  reconnect loop stops.
* Fixed 100X backend web socket errors when refreshing the page.
* Fixed SSRF bug in the file upload by URL by blocking urls to the private network.
* Fixed bug where an invalid date could be converted to 0001-01-01.
* The list_database_table_rows search query parameter now searches all possible field
  types.
* Add Phone Number field.
* Add support for Date, Number and Single Select fields to the Contains and Not Contains
  view 
  filters.
* Searching all rows can now be done by clicking the new search icon in the top right.

## Released (2021-03-01)

* Redesigned the left sidebar.
* Fixed error when a very long user file name is provided when uploading.
* Upgraded DRF Spectacular dependency to the latest version.
* Added single select field form option validation.
* Changed all cookies to SameSite=lax.
* Fixed the "Ignored attempt to cancel a touchmove" error.
* Refactored the has_user everywhere such that the raise_error argument is used when
  possible.
* Added Baserow Cloudron app.
* Fixed bug where a single select field without options could not be converted to a
  another field.
* Fixed bug where the Editable component was not working if a prent a user-select:
  none; property.
* Fail hard when the web-frontend can't reach the backend because of a network error.
* Use UTC time in the date picker.
* Refactored handler get_* methods so that they never check for permissions.
* Made it possible to configure SMTP settings via environment variables.
* Added field name to the public REST API docs.
* Made the public REST API docs compatible with smaller screens.
* Made it possible for the admin to disable new signups.
* Reduced the amount of queries when using the link row field.
* Respect the date format when converting to a date field.
* Added a field type filename contains filter.

## Released (2021-02-04)

* Upgraded web-frontend dependencies.
* Fixed bug where you could not convert an existing field to a single select field
  without select options.
* Fixed bug where is was not possible to create a relation to a table that has a single
  select as primary field.
* Implemented real time collaboration.
* Added option to hide fields in a grid view.
* Keep token usage details.
* Fixed bug where an incompatible row value was visible and used while changing the
  field type.
* Fixed bug where the row in the RowEditModel was not entirely reactive and wouldn't be
  updated when the grid view was refreshed.
* Made it possible to invite other users to a group.

## Released (2021-01-06)

* Allow larger values for the number field and improved the validation.
* Fixed bug where if you have no filters, but the filter type is set to `OR` it always
  results in a not matching row state in the web-frontend.
* Fixed bug where the arrow navigation didn't work for the dropdown component in
  combination with a search query.
* Fixed bug where the page refreshes if you press enter in an input in the row modal.
* Added filtering by GET parameter to the rows listing endpoint.
* Fixed drifting context menu.
* Store updated and created timestamp for the groups, applications, tables, views,
  fields and rows.
* Made the file name editable.
* Made the rows orderable and added the ability to insert a row at a given position.
* Made it possible to include or exclude specific fields when listing rows via the API.
* Implemented a single select field.
* Fixed bug where inserting above or below a row created upon signup doesn't work
  correctly.

## Released (2020-12-01)

* Added select_for_update where it was still missing.
* Fixed API docs scrollbar size issue.
* Also lint the backend tests.
* Implemented a switch to disable all filters without deleting them.
* Made it possible to order by fields via the rows listing endpoint.
* Added community chat to the readme.
* Made the cookies strict and secure.
* Removed the redundant _DOMAIN variables.
* Set un-secure lax cookie when public web frontend url isn't over a secure connection.
* Fixed bug where the sort choose field item didn't have a hover effect.
* Implemented a file field and user files upload.
* Made it impossible for the `link_row` field to be a primary field because that can
  cause the primary field to be deleted.

## Released (2020-11-02)

* Highlight the row of a selected cell.
* Fixed error when there is no view.
* Added Ubuntu installation guide documentation.
* Added Email field.
* Added importer abstraction including a CSV and tabular paste importer.
* Added ability to navigate dropdown menus with arrow keys.
* Added confirmation modals when the user wants to delete a group, application, table,
  view or field.
* Fixed bug in the web-frontend URL validation where a '*' was invalidates.
* Made it possible to publicly expose the table data via a REST API.

## Released (2020-10-06)

* Prevent adding a new line to the long text field in the grid view when selecting the
  cell by pressing the enter key.
* Fixed The table X is not found in the store error.
* Fixed bug where the selected name of the dropdown was not updated when that name was
  changed.
* Fixed bug where the link row field is not removed from the store when the related
  table is deleted.
* Added filtering of rows per view.
* Fixed bug where the error message of the 'Select a table to link to' was not always
  displayed.
* Added URL field.
* Added sorting of rows per view.

## Released (2020-09-02)

* Added contribution guidelines.
* Fixed bug where it was not possible to change the table name when it contained a link
  row field.

## Released (2020-08-31)

* Added field that can link to the row of another table.
* Fixed bug where the text_default value changed to None if not provided in a patch
  request.
* Block non web frontend domains in the base url when requesting a password reset
  email.
* Increased the amount of password characters to 256 when signing up.
* Show machine readable error message when the signature has expired.

## Released (2020-07-20)

* Added raises attribute to the docstrings.
* Added OpenAPI docs.
* Refactored all SCSS classes to BEM naming.
* Use the new long text field, date field and view's field options for the example 
  tables when creating a new account. Also use the long text field when creating a new 
  table.
* Removed not needed api v0 namespace in url and python module.
* Fixed keeping the datepicker visible in the grid view when selecting a date for the 
  first time.
* Improved API 404 errors by providing a machine readable error.
* Added documentation markdown files.
* Added cookiecutter plugin boilerplate.

## Released (2020-06-08)

* Fixed not handling 500 errors.
* Prevent row context menu when right clicking on a field that's being edited.
* Added row modal editing feature to the grid view.
* Made it possible to resize the field width per view.
* Added validation and formatting for the number field.
* Cancel the editing state of a fields when the escape key is pressed.
* The next field is now selected when the tab character is pressed when a field is
  selected.
* Changed the styling of the notification alerts.
* Fixed error when changing field type and the data value wasn't in the correct
  format.
* Update the field's data values when the type changes.
* Implemented reset forgotten password functionality.
* Fill a newly created table with some initial data.
* Enabled the arrow keys to navigate through the fields in the grid view.
* Fixed memory leak bug.
* Use environment variables for all settings.
* Normalize the users email address when signing up and signing in.
* Use Django REST framework status code constants instead of integers.
* Added long text field.
* Fixed not refreshing token bug and improved authentication a little bit.
* Introduced copy, paste and delete functionality of selected fields.
* Added date/datetime field.
* Improved grid view scrolling for touch devices.
* Implemented password change function and settings popup.<|MERGE_RESOLUTION|>--- conflicted
+++ resolved
@@ -7,15 +7,11 @@
   database has been removed entirely to prevent data integrity issues.
 * Fixed bug where the currently selected dropdown item is out of view from the dropdown
   window when scrolling with the arrow keys.
-<<<<<<< HEAD
-* Add backup and restore database management commands.
-  
-=======
 * Made the form view compatible with importing and exporting.
 * Made it possible to use the "F2"-Key to edit a cell without clearing the cell content.
 * Added password validation to password reset page.
-
->>>>>>> c51efc74
+* Add backup and restore database management commands.
+
 ## Released (2021-07-16)
 
 * Fix bug preventing fields not being able to be converted to link row fields in some
