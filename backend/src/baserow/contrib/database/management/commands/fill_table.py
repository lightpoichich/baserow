import sys
from math import ceil
from decimal import Decimal

from django.core.management.base import BaseCommand
from django.db.models import Max

from faker import Faker

from baserow.contrib.database.fields.field_helpers import \
    construct_all_possible_field_kwargs
from baserow.contrib.database.fields.handler import FieldHandler
from baserow.contrib.database.table.models import Table
from baserow.contrib.database.rows.handler import RowHandler


class Command(BaseCommand):
    help = "Fills a table with random data."

    def add_arguments(self, parser):
<<<<<<< HEAD
        parser.add_argument('table_id', type=int, help='The table that needs to be '
                                                       'filled.')
        parser.add_argument('limit', type=int, help='Amount of rows that need to be '
                                                    'inserted.')
        parser.add_argument(
            '--add-columns',
            action='store_true',
            help='Add a column for every field type other than link row to the table '
                 'before populating it.',
=======
        parser.add_argument(
            "table_id", type=int, help="The table that needs to be " "filled."
        )
        parser.add_argument(
            "limit", type=int, help="Amount of rows that need to be " "inserted."
>>>>>>> d06eb01d
        )

    def handle(self, *args, **options):
        table_id = options["table_id"]
        limit = options["limit"]
        fake = Faker()
        row_handler = RowHandler()
        cache = {}

        try:
            table = Table.objects.get(pk=table_id)
        except Table.DoesNotExist:
            self.stdout.write(
                self.style.ERROR(f"The table with id {table_id} was not " f"found.")
            )
            sys.exit(1)

        if 'add_columns' in options and options['add_columns']:
            self.create_a_column_for_every_type(table)

        model = table.get_model()

        # Find out what the highest order is because we want to append the new rows.
        order = ceil(
            model.objects.aggregate(max=Max("order")).get("max") or Decimal("0")
        )

        for i in range(0, limit):
            # Based on the random_value function we have for each type we can
            # build a dict with a random value for each field.
            values = {
                f"field_{field_id}": field_object["type"].random_value(
                    field_object["field"], fake, cache
                )
                for field_id, field_object in model._field_objects.items()
            }

            values, manytomany_values = row_handler.extract_manytomany_values(
                values, model
            )
            order += Decimal("1")
            values["order"] = order

            # Insert the row with the randomly created values.
            instance = model.objects.create(**values)

            # Changes the set of the manytomany values.
            for field_name, value in manytomany_values.items():
                if value and len(value) > 0:
                    getattr(instance, field_name).set(value)

        self.stdout.write(self.style.SUCCESS(f"{limit} rows have been inserted."))

    @staticmethod
    def create_a_column_for_every_type(table):
        field_handler = FieldHandler()
        all_kwargs_per_type = construct_all_possible_field_kwargs(None)
        for field_type_name, all_possible_kwargs in all_kwargs_per_type.items():
            if field_type_name == 'link_row':
                continue
            i = 0
            for kwargs in all_possible_kwargs:
                i = i + 1
                postfix = str(i) if len(
                    all_possible_kwargs) > 1 else ''
                kwargs['name'] = field_type_name + postfix
                field_handler.create_field(table.database.group.users.first(),
                                           table,
                                           field_type_name,
                                           **kwargs)<|MERGE_RESOLUTION|>--- conflicted
+++ resolved
@@ -7,8 +7,9 @@
 
 from faker import Faker
 
-from baserow.contrib.database.fields.field_helpers import \
-    construct_all_possible_field_kwargs
+from baserow.contrib.database.fields.field_helpers import (
+    construct_all_possible_field_kwargs,
+)
 from baserow.contrib.database.fields.handler import FieldHandler
 from baserow.contrib.database.table.models import Table
 from baserow.contrib.database.rows.handler import RowHandler
@@ -18,23 +19,17 @@
     help = "Fills a table with random data."
 
     def add_arguments(self, parser):
-<<<<<<< HEAD
-        parser.add_argument('table_id', type=int, help='The table that needs to be '
-                                                       'filled.')
-        parser.add_argument('limit', type=int, help='Amount of rows that need to be '
-                                                    'inserted.')
-        parser.add_argument(
-            '--add-columns',
-            action='store_true',
-            help='Add a column for every field type other than link row to the table '
-                 'before populating it.',
-=======
         parser.add_argument(
             "table_id", type=int, help="The table that needs to be " "filled."
         )
         parser.add_argument(
             "limit", type=int, help="Amount of rows that need to be " "inserted."
->>>>>>> d06eb01d
+        )
+        parser.add_argument(
+            "--add-columns",
+            action="store_true",
+            help="Add a column for every field type other than link row to the table "
+            "before populating it.",
         )
 
     def handle(self, *args, **options):
@@ -52,7 +47,7 @@
             )
             sys.exit(1)
 
-        if 'add_columns' in options and options['add_columns']:
+        if "add_columns" in options and options["add_columns"]:
             self.create_a_column_for_every_type(table)
 
         model = table.get_model()
@@ -93,15 +88,13 @@
         field_handler = FieldHandler()
         all_kwargs_per_type = construct_all_possible_field_kwargs(None)
         for field_type_name, all_possible_kwargs in all_kwargs_per_type.items():
-            if field_type_name == 'link_row':
+            if field_type_name == "link_row":
                 continue
             i = 0
             for kwargs in all_possible_kwargs:
                 i = i + 1
-                postfix = str(i) if len(
-                    all_possible_kwargs) > 1 else ''
-                kwargs['name'] = field_type_name + postfix
-                field_handler.create_field(table.database.group.users.first(),
-                                           table,
-                                           field_type_name,
-                                           **kwargs)+                postfix = str(i) if len(all_possible_kwargs) > 1 else ""
+                kwargs["name"] = field_type_name + postfix
+                field_handler.create_field(
+                    table.database.group.users.first(), table, field_type_name, **kwargs
+                )