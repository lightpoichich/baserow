# Table of contents

Baserow is an open-source online database tool. Users can use this no-code platform to
create a database without any technical experience. It lowers the barriers to app
creation so that anyone who can work with a spreadsheet can also create a database. The
interface looks a lot like a spreadsheet. Our goal is to provide a perfect and fast user
experience while keeping it easy for developers to write plugins and maintain the
codebase. The developer documentation contains several topics you might need as a
developer.

## Getting started

New to Baserow? This is the place to start.

* [Introduction](./getting-started/introduction.md): An introduction to some important
  concepts before using Baserow.
* [API](./getting-started/api.md): An introduction to the REST API and information about
  API resources.
* [WebSocket API](./getting-started/web-socket-api.md): An introduction to the
  WebSockets API which is used to broadcast real time updates.
* [Database plugin](./getting-started/database-plugin.md) An introduction to the
  database plugin which is installed by default.

## Guides

Need some help with setting things up?

* [Running Locally](guides/running-baserow-locally.md): A step-by-step guide to run
  Baserow on your computer.
<<<<<<< HEAD
* [Running the Dev Environment](guides/running-the-dev-environment.md): A step-by-step guide to
  run Baserow for development.
=======
>>>>>>> c58e7951
* [Install on Ubuntu](./guides/installation/install-on-ubuntu.md): A step-by-step guide
  to install Baserow on an Ubuntu server.
* [Install on Cloudron](guides/installation/install-on-cloudron.md): Instructions
  to manually install Baserow on Cloudron.

## Development

Everything related to contributing and developing for Baserow.

* [Development environment](./development/development-environment.md): More detailed
  information on baserow's local development environment.
<<<<<<< HEAD
* [Contributing](./development/CONTRIBUTING.md): How to contribute to Baserow.
=======
* [Running the Dev Environment](development/running-the-dev-environment.md): A
  step-by-step guide to run Baserow for development.
>>>>>>> c58e7951
* [Directory structure](./development/directory-structure.md): The structure of all the
  directories in the Baserow repository explained.
* [Tools](./development/tools.md): The tools (flake8, pytest, eslint, etc) and how to
  use them.
* [Code quality](./development/code-quality.md): More information about the code style,
  quality, choices we made, and how we enforce them.
* [Create a template](./development/create-a-template.md): Create a template that can be
  previewed and installed by others.
* [dev.sh](./development/dev_sh.md): Further details on how to use Baserow's `./dev.sh`
  helper script.

## FAQs 

* [Baserow Docker How To](./guides/baserow-docker-how-to.md): Common operations and
  solutions for working with baserow's docker environments.

## Reference 

* [Baserow Docker API](./reference/baserow-docker-api.md): An API reference with all
  supported environment variables, command line arguments and usage patterns for
  Baserow's docker images and compose files.

## Plugins

Everything related to custom plugin development.

* [Plugin basics](./plugins/introduction.md): An introduction into Baserow plugins.
* [Plugin boilerplate](./plugins/boilerplate.md): Don't reinvent the wheel, use the
  boilerplate for quick plugin development.
* [Create application](./plugins/application-type.md): Want to create an application
  type? Learn how to do that here.
* [Create database table view](./plugins/view-type.md): Display table data like a
  calendar, Kanban board or however you like by creating a view type.
* [Create database table view filter](./plugins/view-filter-type.md): Filter the rows of
  a view with custom conditions.
* [Create database table field](./plugins/field-type.md): You can store data in a custom
  format by creating a field type.
* [Creata a field converter](./plugins/field-converter.md): Converters alter a field and
  convert the related data for specific field changes.<|MERGE_RESOLUTION|>--- conflicted
+++ resolved
@@ -27,11 +27,6 @@
 
 * [Running Locally](guides/running-baserow-locally.md): A step-by-step guide to run
   Baserow on your computer.
-<<<<<<< HEAD
-* [Running the Dev Environment](guides/running-the-dev-environment.md): A step-by-step guide to
-  run Baserow for development.
-=======
->>>>>>> c58e7951
 * [Install on Ubuntu](./guides/installation/install-on-ubuntu.md): A step-by-step guide
   to install Baserow on an Ubuntu server.
 * [Install on Cloudron](guides/installation/install-on-cloudron.md): Instructions
@@ -43,12 +38,8 @@
 
 * [Development environment](./development/development-environment.md): More detailed
   information on baserow's local development environment.
-<<<<<<< HEAD
-* [Contributing](./development/CONTRIBUTING.md): How to contribute to Baserow.
-=======
 * [Running the Dev Environment](development/running-the-dev-environment.md): A
   step-by-step guide to run Baserow for development.
->>>>>>> c58e7951
 * [Directory structure](./development/directory-structure.md): The structure of all the
   directories in the Baserow repository explained.
 * [Tools](./development/tools.md): The tools (flake8, pytest, eslint, etc) and how to
