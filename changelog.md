--- conflicted
+++ resolved
@@ -13,13 +13,10 @@
 * Made it possible to use the "F2"-Key to edit a cell without clearing the cell content.
 * Added password validation to password reset page.
 * Add backup and restore database management commands.
-<<<<<<< HEAD
 * Dropped the `old_name` column.
-=======
 * Hide view types that can't be exported in the export modal.
 * Relaxed the URL field validator and made it consistent between the backend and 
   web-frontend.
->>>>>>> 87a7cab9
 
 ## Released (2021-07-16)
 
