# Changelog

## Unreleased

## Released (2021-07-16)

* Fix bug preventing fields not being able to be converted to link row fields in some
  situations.

## Released (2021-07-15)

* **Breaking Change**: Baserow's `docker-compose.yml` no longer exposes ports for 
  the `db`, `mjml` and `redis` containers for security reasons. 
* **Breaking Change**: `docker-compose.yml` will by default only expose Baserow on 
  `localhost` and not `0.0.0.0`, meaning it will not be accessible remotely unless 
  manually configured.

## Released (2021-07-13)

* Added a Heroku template and one click deploy button.
* Fixed bug preventing the deletion of rows with a blank single select primary field.
* Fixed error in trash cleanup job when deleting multiple rows and a field from the
  same table at once.

## Released (2021-07-12)

* Made it possible to list table field meta-data with a token.
* Added form view.
* The API endpoint to update the grid view field options has been moved to
  `/api/database/views/{view_id}/field-options/`.
* The email field's validation is now consistent and much more permissive allowing most 
  values which look like email addresses.
* Add trash where deleted apps, groups, tables, fields and rows can be restored 
  deletion.
* Fix the create group invite endpoint failing when no message provided.
* Single select options can now be ordered by drag and drop. 
* Added before and after date filters.
* Support building Baserow out of the box on Ubuntu by lowering the required docker
  version to build Baserow down to 19.03.
<<<<<<< HEAD
* Made it possible to use the "F2"-Key to edit a cell without clearing the cell content.
=======
* Disallow duplicate field names in the same table, blank field names or field names
  called 'order' and 'id'. Existing invalid field names will be fixed automatically. 
* Add user_field_names GET flag to various endpoints which switches the API to work
  using actual field names and not the internal field_1,field_2 etc identifiers.
* Added templates:
  * Commercial Property Management
  * Company Asset Tracker
  * Student Planner
>>>>>>> 85fbf801

## Released (2021-06-02)

* Fixed bug where the grid view would fail hard if a cell is selected and the component
  is destroyed.
* Made it possible to import a JSON file when creating a table.
* Made it possible to order the views by drag and drop.
* Made it possible to order the groups by drag and drop.
* Made it possible to order the applications by drag and drop.
* Made it possible to order the tables by drag and drop.
* **Premium**: Added an admin dashboard.
* **Premium**: Added group admin area allowing management of all baserow groups.
* Added today, this month and this year filter.
* Added a page containing external resources to the docs.
* Added a human-readable error message when a user tries to sign in with a deactivated
  account.
* Tables and views can now be exported to CSV (if you have installed using the ubuntu 
  guide please use the updated .conf files to enable this feature).
* **Premium** Tables and views can now be exported to JSON and XML.
* Removed URL field max length and fixed the backend failing hard because of that.
* Fixed bug where the focus of an Editable component was not always during and after
  editing if the parent component had overflow hidden.
* Fixed bug where the selected view would still be visible after deleting it.
* Templates:
  * Lightweight CRM
  * Wedding Planning
  * Book Catalog
  * App Pitch Planner

## Released (2021-05-11)

* Added configurable field limit.
* Fixed memory leak in the `link_row` field.
* Switch to using a celery based email backend by default.
* Added `--add-columns` flag to the `fill_table` management command. It creates all the
  field types before filling the table with random data.
* Reworked Baserow's Docker setup to be easier to use, faster to build and more secure.
* Make the view header more compact when the content doesn't fit anymore.
* Allow providing a `template_id` when registering a new account, which will install
  that template instead of the default database.
* Made it possible to drag and drop rows in the desired order.
* Fixed bug where the rows could get out of sync during real time collaboration.
* Made it possible to export and import the file field including contents.
* Added `fill_users` admin management command which fills baserow with fake users.
* Made it possible to drag and drop the views in the desired order.
* **Premium**: Added user admin area allowing management of all baserow users.

## Released (2021-04-08)

* Added support for importing tables from XML files.
* Added support for different** character encodings when importing CSV files.
* Prevent websocket reconnect loop when the authentication fails.
* Refactored the GridView component and improved interface speed.
* Prevent websocket reconnect when the connection closes without error.
* Added gunicorn worker test to the CI pipeline.
* Made it possible to re-order fields in a grid view.
* Show the number of filters and sorts active in the header of a grid view.
* The first user to sign-up after installation now gets given staff status.
* Rename the "includes" get parameter across all API endpoints to "include" to be 
  consistent.
* Add missing include query parameter and corresponding response attributes to API docs. 
* Remove incorrectly included "filters_disabled" field from 
  list_database_table_grid_view_rows api endpoint.
* Show an error to the user when the web socket connection could not be made and the
  reconnect loop stops.
* Fixed 100X backend web socket errors when refreshing the page.
* Fixed SSRF bug in the file upload by URL by blocking urls to the private network.
* Fixed bug where an invalid date could be converted to 0001-01-01.
* The list_database_table_rows search query parameter now searches all possible field
  types.
* Add Phone Number field.
* Add support for Date, Number and Single Select fields to the Contains and Not Contains
  view 
  filters.
* Searching all rows can now be done by clicking the new search icon in the top right.

## Released (2021-03-01)

* Redesigned the left sidebar.
* Fixed error when a very long user file name is provided when uploading.
* Upgraded DRF Spectacular dependency to the latest version.
* Added single select field form option validation.
* Changed all cookies to SameSite=lax.
* Fixed the "Ignored attempt to cancel a touchmove" error.
* Refactored the has_user everywhere such that the raise_error argument is used when
  possible.
* Added Baserow Cloudron app.
* Fixed bug where a single select field without options could not be converted to a
  another field.
* Fixed bug where the Editable component was not working if a prent a user-select:
  none; property.
* Fail hard when the web-frontend can't reach the backend because of a network error.
* Use UTC time in the date picker.
* Refactored handler get_* methods so that they never check for permissions.
* Made it possible to configure SMTP settings via environment variables.
* Added field name to the public REST API docs.
* Made the public REST API docs compatible with smaller screens.
* Made it possible for the admin to disable new signups.
* Reduced the amount of queries when using the link row field.
* Respect the date format when converting to a date field.
* Added a field type filename contains filter.

## Released (2021-02-04)

* Upgraded web-frontend dependencies.
* Fixed bug where you could not convert an existing field to a single select field
  without select options.
* Fixed bug where is was not possible to create a relation to a table that has a single
  select as primary field.
* Implemented real time collaboration.
* Added option to hide fields in a grid view.
* Keep token usage details.
* Fixed bug where an incompatible row value was visible and used while changing the
  field type.
* Fixed bug where the row in the RowEditModel was not entirely reactive and wouldn't be
  updated when the grid view was refreshed.
* Made it possible to invite other users to a group.

## Released (2021-01-06)

* Allow larger values for the number field and improved the validation.
* Fixed bug where if you have no filters, but the filter type is set to `OR` it always
  results in a not matching row state in the web-frontend.
* Fixed bug where the arrow navigation didn't work for the dropdown component in
  combination with a search query.
* Fixed bug where the page refreshes if you press enter in an input in the row modal.
* Added filtering by GET parameter to the rows listing endpoint.
* Fixed drifting context menu.
* Store updated and created timestamp for the groups, applications, tables, views,
  fields and rows.
* Made the file name editable.
* Made the rows orderable and added the ability to insert a row at a given position.
* Made it possible to include or exclude specific fields when listing rows via the API.
* Implemented a single select field.
* Fixed bug where inserting above or below a row created upon signup doesn't work
  correctly.

## Released (2020-12-01)

* Added select_for_update where it was still missing.
* Fixed API docs scrollbar size issue.
* Also lint the backend tests.
* Implemented a switch to disable all filters without deleting them.
* Made it possible to order by fields via the rows listing endpoint.
* Added community chat to the readme.
* Made the cookies strict and secure.
* Removed the redundant _DOMAIN variables.
* Set un-secure lax cookie when public web frontend url isn't over a secure connection.
* Fixed bug where the sort choose field item didn't have a hover effect.
* Implemented a file field and user files upload.
* Made it impossible for the `link_row` field to be a primary field because that can
  cause the primary field to be deleted.

## Released (2020-11-02)

* Highlight the row of a selected cell.
* Fixed error when there is no view.
* Added Ubuntu installation guide documentation.
* Added Email field.
* Added importer abstraction including a CSV and tabular paste importer.
* Added ability to navigate dropdown menus with arrow keys.
* Added confirmation modals when the user wants to delete a group, application, table,
  view or field.
* Fixed bug in the web-frontend URL validation where a '*' was invalidates.
* Made it possible to publicly expose the table data via a REST API.

## Released (2020-10-06)

* Prevent adding a new line to the long text field in the grid view when selecting the
  cell by pressing the enter key.
* Fixed The table X is not found in the store error.
* Fixed bug where the selected name of the dropdown was not updated when that name was
  changed.
* Fixed bug where the link row field is not removed from the store when the related
  table is deleted.
* Added filtering of rows per view.
* Fixed bug where the error message of the 'Select a table to link to' was not always
  displayed.
* Added URL field.
* Added sorting of rows per view.

## Released (2020-09-02)

* Added contribution guidelines.
* Fixed bug where it was not possible to change the table name when it contained a link
  row field.

## Released (2020-08-31)

* Added field that can link to the row of another table.
* Fixed bug where the text_default value changed to None if not provided in a patch
  request.
* Block non web frontend domains in the base url when requesting a password reset
  email.
* Increased the amount of password characters to 256 when signing up.
* Show machine readable error message when the signature has expired.

## Released (2020-07-20)

* Added raises attribute to the docstrings.
* Added OpenAPI docs.
* Refactored all SCSS classes to BEM naming.
* Use the new long text field, date field and view's field options for the example 
  tables when creating a new account. Also use the long text field when creating a new 
  table.
* Removed not needed api v0 namespace in url and python module.
* Fixed keeping the datepicker visible in the grid view when selecting a date for the 
  first time.
* Improved API 404 errors by providing a machine readable error.
* Added documentation markdown files.
* Added cookiecutter plugin boilerplate.

## Released (2020-06-08)

* Fixed not handling 500 errors.
* Prevent row context menu when right clicking on a field that's being edited.
* Added row modal editing feature to the grid view.
* Made it possible to resize the field width per view.
* Added validation and formatting for the number field.
* Cancel the editing state of a fields when the escape key is pressed.
* The next field is now selected when the tab character is pressed when a field is
  selected.
* Changed the styling of the notification alerts.
* Fixed error when changing field type and the data value wasn't in the correct
  format.
* Update the field's data values when the type changes.
* Implemented reset forgotten password functionality.
* Fill a newly created table with some initial data.
* Enabled the arrow keys to navigate through the fields in the grid view.
* Fixed memory leak bug.
* Use environment variables for all settings.
* Normalize the users email address when signing up and signing in.
* Use Django REST framework status code constants instead of integers.
* Added long text field.
* Fixed not refreshing token bug and improved authentication a little bit.
* Introduced copy, paste and delete functionality of selected fields.
* Added date/datetime field.
* Improved grid view scrolling for touch devices.
* Implemented password change function and settings popup.<|MERGE_RESOLUTION|>--- conflicted
+++ resolved
@@ -1,6 +1,7 @@
 # Changelog
 
 ## Unreleased
+* Made it possible to use the "F2"-Key to edit a cell without clearing the cell content.
 
 ## Released (2021-07-16)
 
@@ -37,9 +38,6 @@
 * Added before and after date filters.
 * Support building Baserow out of the box on Ubuntu by lowering the required docker
   version to build Baserow down to 19.03.
-<<<<<<< HEAD
-* Made it possible to use the "F2"-Key to edit a cell without clearing the cell content.
-=======
 * Disallow duplicate field names in the same table, blank field names or field names
   called 'order' and 'id'. Existing invalid field names will be fixed automatically. 
 * Add user_field_names GET flag to various endpoints which switches the API to work
@@ -48,7 +46,6 @@
   * Commercial Property Management
   * Company Asset Tracker
   * Student Planner
->>>>>>> 85fbf801
 
 ## Released (2021-06-02)
 
