--- conflicted
+++ resolved
@@ -7,11 +7,8 @@
 * Prevent websocket reconnect when the connection closes without error.
 * Added gunicorn worker test to the CI pipeline.
 * Show the number of filters and sorts active in the header of a grid view.
-<<<<<<< HEAD
+* The first user to sign-up after installation now gets given staff status.
 * Add missing include query parameter and corresponding response attributes to API docs. 
-=======
-* The first user to sign-up after installation now gets given staff status.
->>>>>>> 6cbe108f
 
 ## Released (2021-03-01)
 
