# Changelog

## Unreleased

* Fixed bug where the grid view would fail hard if a cell is selected and the component
  is destroyed.
* Made it possible to import a JSON file when creating a table.
* Made it possible to order the views by drag and drop.
* Made it possible to order the groups by drag and drop.
* Made it possible to order the applications by drag and drop.
* Made it possible to order the tables by drag and drop.
<<<<<<< HEAD
* **Premium**: Added an admin dashboard.
=======
* Added today, this month and this year filter.
>>>>>>> 91a7475e

## Released (2021-05-11)

* Added configurable field limit.
* Fixed memory leak in the `link_row` field.
* Switch to using a celery based email backend by default.
* Added `--add-columns` flag to the `fill_table` management command. It creates all the
  field types before filling the table with random data.
* Reworked Baserow's Docker setup to be easier to use, faster to build and more secure.
* Make the view header more compact when the content doesn't fit anymore.
* Allow providing a `template_id` when registering a new account, which will install
  that template instead of the default database.
* Made it possible to drag and drop rows in the desired order.
* Fixed bug where the rows could get out of sync during real time collaboration.
* Made it possible to export and import the file field including contents.
* Added `fill_users` admin management command which fills baserow with fake users.
* Made it possible to drag and drop the views in the desired order.
* **Premium**: Added user admin area allowing management of all baserow users.

## Released (2021-04-08)

* Added support for importing tables from XML files.
* Added support for different character encodings when importing CSV files.
* Prevent websocket reconnect loop when the authentication fails.
* Refactored the GridView component and improved interface speed.
* Prevent websocket reconnect when the connection closes without error.
* Added gunicorn worker test to the CI pipeline.
* Made it possible to re-order fields in a grid view.
* Show the number of filters and sorts active in the header of a grid view.
* The first user to sign-up after installation now gets given staff status.
* Rename the "includes" get parameter across all API endpoints to "include" to be 
  consistent.
* Add missing include query parameter and corresponding response attributes to API docs. 
* Remove incorrectly included "filters_disabled" field from 
  list_database_table_grid_view_rows api endpoint.
* Show an error to the user when the web socket connection could not be made and the
  reconnect loop stops.
* Fixed 100X backend web socket errors when refreshing the page.
* Fixed SSRF bug in the file upload by URL by blocking urls to the private network.
* Fixed bug where an invalid date could be converted to 0001-01-01.
* The list_database_table_rows search query parameter now searches all possible field
  types.
* Add Phone Number field.
* Add support for Date, Number and Single Select fields to the Contains and Not Contains
  view 
  filters.
* Searching all rows can now be done by clicking the new search icon in the top right.

## Released (2021-03-01)

* Redesigned the left sidebar.
* Fixed error when a very long user file name is provided when uploading.
* Upgraded DRF Spectacular dependency to the latest version.
* Added single select field form option validation.
* Changed all cookies to SameSite=lax.
* Fixed the "Ignored attempt to cancel a touchmove" error.
* Refactored the has_user everywhere such that the raise_error argument is used when
  possible.
* Added Baserow Cloudron app.
* Fixed bug where a single select field without options could not be converted to a
  another field.
* Fixed bug where the Editable component was not working if a prent a user-select:
  none; property.
* Fail hard when the web-frontend can't reach the backend because of a network error.
* Use UTC time in the date picker.
* Refactored handler get_* methods so that they never check for permissions.
* Made it possible to configure SMTP settings via environment variables.
* Added field name to the public REST API docs.
* Made the public REST API docs compatible with smaller screens.
* Made it possible for the admin to disable new signups.
* Reduced the amount of queries when using the link row field.
* Respect the date format when converting to a date field.
* Added a field type filename contains filter.

## Released (2021-02-04)

* Upgraded web-frontend dependencies.
* Fixed bug where you could not convert an existing field to a single select field
  without select options.
* Fixed bug where is was not possible to create a relation to a table that has a single
  select as primary field.
* Implemented real time collaboration.
* Added option to hide fields in a grid view.
* Keep token usage details.
* Fixed bug where an incompatible row value was visible and used while changing the
  field type.
* Fixed bug where the row in the RowEditModel was not entirely reactive and wouldn't be
  updated when the grid view was refreshed.
* Made it possible to invite other users to a group.

## Released (2021-01-06)

* Allow larger values for the number field and improved the validation.
* Fixed bug where if you have no filters, but the filter type is set to `OR` it always
  results in a not matching row state in the web-frontend.
* Fixed bug where the arrow navigation didn't work for the dropdown component in
  combination with a search query.
* Fixed bug where the page refreshes if you press enter in an input in the row modal.
* Added filtering by GET parameter to the rows listing endpoint.
* Fixed drifting context menu.
* Store updated and created timestamp for the groups, applications, tables, views,
  fields and rows.
* Made the file name editable.
* Made the rows orderable and added the ability to insert a row at a given position.
* Made it possible to include or exclude specific fields when listing rows via the API.
* Implemented a single select field.
* Fixed bug where inserting above or below a row created upon signup doesn't work
  correctly.

## Released (2020-12-01)

* Added select_for_update where it was still missing.
* Fixed API docs scrollbar size issue.
* Also lint the backend tests.
* Implemented a switch to disable all filters without deleting them.
* Made it possible to order by fields via the rows listing endpoint.
* Added community chat to the readme.
* Made the cookies strict and secure.
* Removed the redundant _DOMAIN variables.
* Set un-secure lax cookie when public web frontend url isn't over a secure connection.
* Fixed bug where the sort choose field item didn't have a hover effect.
* Implemented a file field and user files upload.
* Made it impossible for the `link_row` field to be a primary field because that can
  cause the primary field to be deleted.

## Released (2020-11-02)

* Highlight the row of a selected cell.
* Fixed error when there is no view.
* Added Ubuntu installation guide documentation.
* Added Email field.
* Added importer abstraction including a CSV and tabular paste importer.
* Added ability to navigate dropdown menus with arrow keys.
* Added confirmation modals when the user wants to delete a group, application, table,
  view or field.
* Fixed bug in the web-frontend URL validation where a '*' was invalidates.
* Made it possible to publicly expose the table data via a REST API.

## Released (2020-10-06)

* Prevent adding a new line to the long text field in the grid view when selecting the
  cell by pressing the enter key.
* Fixed The table X is not found in the store error.
* Fixed bug where the selected name of the dropdown was not updated when that name was
  changed.
* Fixed bug where the link row field is not removed from the store when the related
  table is deleted.
* Added filtering of rows per view.
* Fixed bug where the error message of the 'Select a table to link to' was not always
  displayed.
* Added URL field.
* Added sorting of rows per view.

## Released (2020-09-02)

* Added contribution guidelines.
* Fixed bug where it was not possible to change the table name when it contained a link
  row field.

## Released (2020-08-31)

* Added field that can link to the row of another table.
* Fixed bug where the text_default value changed to None if not provided in a patch
  request.
* Block non web frontend domains in the base url when requesting a password reset
  email.
* Increased the amount of password characters to 256 when signing up.
* Show machine readable error message when the signature has expired.

## Released (2020-07-20)

* Added raises attribute to the docstrings.
* Added OpenAPI docs.
* Refactored all SCSS classes to BEM naming.
* Use the new long text field, date field and view's field options for the example 
  tables when creating a new account. Also use the long text field when creating a new 
  table.
* Removed not needed api v0 namespace in url and python module.
* Fixed keeping the datepicker visible in the grid view when selecting a date for the 
  first time.
* Improved API 404 errors by providing a machine readable error.
* Added documentation markdown files.
* Added cookiecutter plugin boilerplate.

## Released (2020-06-08)

* Fixed not handling 500 errors.
* Prevent row context menu when right clicking on a field that's being edited.
* Added row modal editing feature to the grid view.
* Made it possible to resize the field width per view.
* Added validation and formatting for the number field.
* Cancel the editing state of a fields when the escape key is pressed.
* The next field is now selected when the tab character is pressed when a field is
  selected.
* Changed the styling of the notification alerts.
* Fixed error when changing field type and the data value wasn't in the correct
  format.
* Update the field's data values when the type changes.
* Implemented reset forgotten password functionality.
* Fill a newly created table with some initial data.
* Enabled the arrow keys to navigate through the fields in the grid view.
* Fixed memory leak bug.
* Use environment variables for all settings.
* Normalize the users email address when signing up and signing in.
* Use Django REST framework status code constants instead of integers.
* Added long text field.
* Fixed not refreshing token bug and improved authentication a little bit.
* Introduced copy, paste and delete functionality of selected fields.
* Added date/datetime field.
* Improved grid view scrolling for touch devices.
* Implemented password change function and settings popup.<|MERGE_RESOLUTION|>--- conflicted
+++ resolved
@@ -9,11 +9,8 @@
 * Made it possible to order the groups by drag and drop.
 * Made it possible to order the applications by drag and drop.
 * Made it possible to order the tables by drag and drop.
-<<<<<<< HEAD
 * **Premium**: Added an admin dashboard.
-=======
 * Added today, this month and this year filter.
->>>>>>> 91a7475e
 
 ## Released (2021-05-11)
 
