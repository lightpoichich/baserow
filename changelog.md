--- conflicted
+++ resolved
@@ -9,12 +9,9 @@
 * Fixed the "Ignored attempt to cancel a touchmove" error.
 * Refactored the has_user everywhere such that the raise_error argument is used when
   possible.
-<<<<<<< HEAD
-* Added a Cloudron app.
-=======
+* Added Baserow Cloudron app.
 * Fixed bug where a single select field without options could not be converted to a
   another field.
->>>>>>> 1f894cec
 
 ## Released (2021-02-04)
 
