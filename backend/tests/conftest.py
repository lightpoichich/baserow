from __future__ import print_function
import psycopg2
import pytest
from django.db import connections
from psycopg2.extensions import ISOLATION_LEVEL_AUTOCOMMIT
import sys


@pytest.fixture
def data_fixture():
    from .fixtures import Fixtures
    return Fixtures()


@pytest.fixture()
def api_client():
    from rest_framework.test import APIClient
    return APIClient()


<<<<<<< HEAD
def pytest_addoption(parser):
    parser.addoption(
        "--runslow", action="store_true", default=False, help="run slow tests"
    )


def pytest_configure(config):
    config.addinivalue_line("markers", "slow: mark test as slow to run")


def pytest_collection_modifyitems(config, items):
    if config.getoption("--runslow"):
        # --runslow given in cli: do not skip slow tests
        return
    skip_slow = pytest.mark.skip(reason="need --runslow option to run")
    for item in items:
        if "slow" in item.keywords:
            item.add_marker(skip_slow)
=======
def run_non_transactional_raw_sql(sqls, dbinfo):
    conn = psycopg2.connect(host=dbinfo['HOST'], user=dbinfo['USER'],
                            password=dbinfo['PASSWORD'],
                            port=int(dbinfo['PORT']))
    conn.set_isolation_level(ISOLATION_LEVEL_AUTOCOMMIT)
    cursor = conn.cursor()
    for sql in sqls:
        cursor.execute(sql)

    conn.close()


# Nicest way of printing to stderr sourced from
# https://stackoverflow.com/questions/5574702/how-to-print-to-stderr-in-python
def eprint(*args, **kwargs):
    print(*args, file=sys.stderr, **kwargs)


@pytest.fixture()
def user_tables_in_separate_db(settings):
    """
    Creates a temporary database and sets up baserow so it is used to store user tables.

    Currently this has only been implemented at a function level scope as adding
    databases to settings.DATABASES causes pytest to assume they are extra replica dbs
    and spend ages setting them up as mirrors. Instead keeping this at the functional
    scope lets us keep it simple and quick.
    """

    default_db = settings.DATABASES['default']
    user_table_db_name = f'{default_db["NAME"]}_user_tables'

    # Print to stderr to match pytest-django's behaviour for logging about test
    # database setup and teardown.
    eprint(f"Dropping and recreating {user_table_db_name} for test.")

    settings.USER_TABLE_DATABASE = 'user_tables_database'
    settings.DATABASES['user_tables_database'] = dict(default_db)
    settings.DATABASES['user_tables_database']['NAME'] = user_table_db_name

    # You cannot drop databases inside transactions and django provides no easy way
    # of turning them off temporarily. Instead we need to open our own connection so
    # we can turn off transactions to perform the required setup/teardown sql. See:
    # https://pytest-django.readthedocs.io/en/latest/database.html#using-a-template
    # -database-for-tests
    run_non_transactional_raw_sql([f'DROP DATABASE IF EXISTS {user_table_db_name}; ',
                                   f'CREATE DATABASE {user_table_db_name}'],
                                  default_db)

    yield

    # Close django's connection to the user table db so we can drop it.
    connections['user_tables_database'].close()

    run_non_transactional_raw_sql([f'DROP DATABASE {user_table_db_name}'], default_db)
>>>>>>> 782ba270
<|MERGE_RESOLUTION|>--- conflicted
+++ resolved
@@ -18,7 +18,6 @@
     return APIClient()
 
 
-<<<<<<< HEAD
 def pytest_addoption(parser):
     parser.addoption(
         "--runslow", action="store_true", default=False, help="run slow tests"
@@ -37,7 +36,8 @@
     for item in items:
         if "slow" in item.keywords:
             item.add_marker(skip_slow)
-=======
+
+
 def run_non_transactional_raw_sql(sqls, dbinfo):
     conn = psycopg2.connect(host=dbinfo['HOST'], user=dbinfo['USER'],
                             password=dbinfo['PASSWORD'],
@@ -92,5 +92,4 @@
     # Close django's connection to the user table db so we can drop it.
     connections['user_tables_database'].close()
 
-    run_non_transactional_raw_sql([f'DROP DATABASE {user_table_db_name}'], default_db)
->>>>>>> 782ba270
+    run_non_transactional_raw_sql([f'DROP DATABASE {user_table_db_name}'], default_db)