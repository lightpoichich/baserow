--- conflicted
+++ resolved
@@ -256,10 +256,6 @@
     EMAIL_HOST_PASSWORD = os.getenv("EMAIL_SMTP_PASSWORD", "")
 else:
     CELERY_EMAIL_BACKEND = "django.core.mail.backends.console.EmailBackend"
-<<<<<<< HEAD
-
-=======
->>>>>>> 39c3fc90
 
 # Configurable thumbnails that are going to be generated when a user uploads an image
 # file.
