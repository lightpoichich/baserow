import pytest
from unittest.mock import patch
from decimal import Decimal

from django.core.exceptions import ValidationError

from baserow.core.exceptions import UserNotInGroup
from baserow.contrib.database.views.handler import ViewHandler
from baserow.contrib.database.views.models import (
    View,
    GridView,
    FormView,
    ViewFilter,
    ViewSort,
)
from baserow.contrib.database.views.registries import (
    view_type_registry,
    view_filter_type_registry,
)
from baserow.contrib.database.views.exceptions import (
    ViewTypeDoesNotExist,
    ViewDoesNotExist,
    ViewNotInTable,
    UnrelatedFieldError,
    ViewFilterDoesNotExist,
    ViewFilterNotSupported,
    ViewFilterTypeNotAllowedForField,
    ViewFilterTypeDoesNotExist,
    ViewSortDoesNotExist,
    ViewSortNotSupported,
    ViewSortFieldAlreadyExist,
    ViewSortFieldNotSupported,
    ViewDoesNotSupportFieldOptions,
)
from baserow.contrib.database.fields.models import Field
from baserow.contrib.database.fields.handler import FieldHandler
from baserow.contrib.database.fields.exceptions import FieldNotInTable
from baserow.core.trash.handler import TrashHandler


@pytest.mark.django_db
def test_get_view(data_fixture):
    user = data_fixture.create_user()
    data_fixture.create_user()
    grid = data_fixture.create_grid_view(user=user)

    handler = ViewHandler()

    with pytest.raises(ViewDoesNotExist):
        handler.get_view(view_id=99999)

    view = handler.get_view(view_id=grid.id)

    assert view.id == grid.id
    assert view.name == grid.name
    assert view.filter_type == "AND"
    assert not view.filters_disabled
    assert isinstance(view, View)

    view = handler.get_view(view_id=grid.id, view_model=GridView)

    assert view.id == grid.id
    assert view.name == grid.name
    assert view.filter_type == "AND"
    assert not view.filters_disabled
    assert isinstance(view, GridView)

    # If the error is raised we know for sure that the query has resolved.
    with pytest.raises(AttributeError):
        handler.get_view(
            view_id=grid.id, base_queryset=View.objects.prefetch_related("UNKNOWN")
        )

    # If the table is trashed the view should not be available.
    TrashHandler.trash(user, grid.table.database.group, grid.table.database, grid.table)
    with pytest.raises(ViewDoesNotExist):
        handler.get_view(view_id=grid.id, view_model=GridView)

    # Restoring the table should restore the view
    TrashHandler.restore_item(user, "table", grid.table.id)
    view = handler.get_view(view_id=grid.id, view_model=GridView)
    assert view.id == grid.id


@pytest.mark.django_db
@patch("baserow.contrib.database.views.signals.view_created.send")
def test_create_grid_view(send_mock, data_fixture):
    user = data_fixture.create_user()
    user_2 = data_fixture.create_user()
    table = data_fixture.create_database_table(user=user)
    table_2 = data_fixture.create_database_table(user=user)

    handler = ViewHandler()
    view = handler.create_view(
        user=user, table=table, type_name="grid", name="Test grid"
    )

    send_mock.assert_called_once()
    assert send_mock.call_args[1]["view"].id == view.id
    assert send_mock.call_args[1]["user"].id == user.id

    assert View.objects.all().count() == 1
    assert GridView.objects.all().count() == 1

    grid = GridView.objects.all().first()
    assert grid.name == "Test grid"
    assert grid.order == 1
    assert grid.table == table
    assert grid.filter_type == "AND"
    assert not grid.filters_disabled

    handler.create_view(
        user=user,
        table=table,
        type_name="grid",
        name="Something else",
        filter_type="OR",
        filters_disabled=True,
    )

    assert View.objects.all().count() == 2
    assert GridView.objects.all().count() == 2

    grid = GridView.objects.all().last()
    assert grid.name == "Something else"
    assert grid.order == 2
    assert grid.table == table
    assert grid.filter_type == "OR"
    assert grid.filters_disabled

    grid = handler.create_view(
        user=user,
        table=table_2,
        type_name="grid",
        name="Name",
        filter_type="OR",
        filters_disabled=False,
    )

    assert View.objects.all().count() == 3
    assert GridView.objects.all().count() == 3

    assert grid.name == "Name"
    assert grid.order == 1
    assert grid.table == table_2
    assert grid.filter_type == "OR"
    assert not grid.filters_disabled

    with pytest.raises(UserNotInGroup):
        handler.create_view(user=user_2, table=table, type_name="grid", name="")

    with pytest.raises(ViewTypeDoesNotExist):
        handler.create_view(user=user, table=table, type_name="UNKNOWN", name="")


@pytest.mark.django_db
@patch("baserow.contrib.database.views.signals.view_updated.send")
def test_update_grid_view(send_mock, data_fixture):
    user = data_fixture.create_user()
    user_2 = data_fixture.create_user()
    table = data_fixture.create_database_table(user=user)
    grid = data_fixture.create_grid_view(table=table)

    handler = ViewHandler()

    with pytest.raises(UserNotInGroup):
        handler.update_view(user=user_2, view=grid, name="Test 1")

    with pytest.raises(ValueError):
        handler.update_view(user=user, view=object(), name="Test 1")

    view = handler.update_view(user=user, view=grid, name="Test 1")

    send_mock.assert_called_once()
    assert send_mock.call_args[1]["view"].id == view.id
    assert send_mock.call_args[1]["user"].id == user.id

    grid.refresh_from_db()
    assert grid.name == "Test 1"
    assert grid.filter_type == "AND"
    assert not grid.filters_disabled

    handler.update_view(user=user, view=grid, filter_type="OR", filters_disabled=True)

    grid.refresh_from_db()
    assert grid.filter_type == "OR"
    assert grid.filters_disabled


@pytest.mark.django_db
@patch("baserow.contrib.database.views.signals.view_deleted.send")
def test_delete_grid_view(send_mock, data_fixture):
    user = data_fixture.create_user()
    user_2 = data_fixture.create_user()
    table = data_fixture.create_database_table(user=user)
    grid = data_fixture.create_grid_view(table=table)

    handler = ViewHandler()

    with pytest.raises(UserNotInGroup):
        handler.delete_view(user=user_2, view=grid)

    with pytest.raises(ValueError):
        handler.delete_view(user=user_2, view=object())

    view_id = grid.id

    assert View.objects.all().count() == 1
    handler.delete_view(user=user, view=grid)
    assert View.objects.all().count() == 0

    send_mock.assert_called_once()
    assert send_mock.call_args[1]["view_id"] == view_id
    assert send_mock.call_args[1]["view"].id == view_id
    assert send_mock.call_args[1]["user"].id == user.id


@pytest.mark.django_db
@patch("baserow.contrib.database.views.signals.view_created.send")
def test_create_form_view(send_mock, data_fixture):
    user = data_fixture.create_user()
    user_file_1 = data_fixture.create_user_file()
    user_file_2 = data_fixture.create_user_file()
    table = data_fixture.create_database_table(user=user)

    handler = ViewHandler()
    view = handler.create_view(user=user, table=table, type_name="form", name="Form")

    send_mock.assert_called_once()
    assert send_mock.call_args[1]["view"].id == view.id
    assert send_mock.call_args[1]["user"].id == user.id

    assert View.objects.all().count() == 1
    assert FormView.objects.all().count() == 1

    form = FormView.objects.all().first()
    assert len(str(form.slug)) == 36
    assert form.name == "Form"
    assert form.order == 1
    assert form.table == table
    assert form.title == ""
    assert form.description == ""
    assert form.cover_image is None
    assert form.logo_image is None
    assert form.submit_action == "MESSAGE"
    assert form.submit_action_redirect_url == ""

    form = handler.create_view(
        user=user,
        table=table,
        type_name="form",
        slug="test-slug",
        name="Form 2",
        public=True,
        title="Test form",
        description="Test form description",
        cover_image=user_file_1,
        logo_image=user_file_2,
        submit_action="REDIRECT",
        submit_action_redirect_url="https://localhost",
    )

    assert View.objects.all().count() == 2
    assert FormView.objects.all().count() == 2
    assert form.slug != "test-slug"
    assert len(str(form.slug)) == 36
    assert form.name == "Form 2"
    assert form.order == 2
    assert form.table == table
    assert form.public is True
    assert form.title == "Test form"
    assert form.description == "Test form description"
    assert form.cover_image_id == user_file_1.id
    assert form.logo_image_id == user_file_2.id
    assert form.submit_action == "REDIRECT"
    assert form.submit_action_redirect_url == "https://localhost"


@pytest.mark.django_db
@patch("baserow.contrib.database.views.signals.view_updated.send")
def test_update_form_view(send_mock, data_fixture):
    user = data_fixture.create_user()
    table = data_fixture.create_database_table(user=user)
    form = data_fixture.create_form_view(table=table)
    user_file_1 = data_fixture.create_user_file()
    user_file_2 = data_fixture.create_user_file()

    handler = ViewHandler()
    view = handler.update_view(
        user=user,
        view=form,
        slug="Test slug",
        name="Form 2",
        public=True,
        title="Test form",
        description="Test form description",
        cover_image=user_file_1,
        logo_image=user_file_2,
        submit_action="REDIRECT",
        submit_action_redirect_url="https://localhost",
    )

    send_mock.assert_called_once()
    assert send_mock.call_args[1]["view"].id == view.id
    assert send_mock.call_args[1]["user"].id == user.id

    form.refresh_from_db()
    assert form.slug != "test-slug"
    assert len(str(form.slug)) == 36
    assert form.name == "Form 2"
    assert form.table == table
    assert form.public is True
    assert form.title == "Test form"
    assert form.description == "Test form description"
    assert form.cover_image_id == user_file_1.id
    assert form.logo_image_id == user_file_2.id
    assert form.submit_action == "REDIRECT"
    assert form.submit_action_redirect_url == "https://localhost"


@pytest.mark.django_db
@patch("baserow.contrib.database.views.signals.view_deleted.send")
def test_delete_form_view(send_mock, data_fixture):
    user = data_fixture.create_user()
    table = data_fixture.create_database_table(user=user)
    data_fixture.create_text_field(table=table)
    form = data_fixture.create_form_view(table=table)

    handler = ViewHandler()
    view_id = form.id

    assert View.objects.all().count() == 1
    handler.delete_view(user=user, view=form)
    assert View.objects.all().count() == 0

    send_mock.assert_called_once()
    assert send_mock.call_args[1]["view_id"] == view_id
    assert send_mock.call_args[1]["view"].id == view_id
    assert send_mock.call_args[1]["user"].id == user.id


@pytest.mark.django_db
@patch("baserow.contrib.database.views.signals.views_reordered.send")
def test_order_views(send_mock, data_fixture):
    user = data_fixture.create_user()
    user_2 = data_fixture.create_user()
    table = data_fixture.create_database_table(user=user)
    grid_1 = data_fixture.create_grid_view(table=table, order=1)
    grid_2 = data_fixture.create_grid_view(table=table, order=2)
    grid_3 = data_fixture.create_grid_view(table=table, order=3)

    handler = ViewHandler()

    with pytest.raises(UserNotInGroup):
        handler.order_views(user=user_2, table=table, order=[])

    with pytest.raises(ViewNotInTable):
        handler.order_views(user=user, table=table, order=[0])

    handler.order_views(user=user, table=table, order=[grid_3.id, grid_2.id, grid_1.id])
    grid_1.refresh_from_db()
    grid_2.refresh_from_db()
    grid_3.refresh_from_db()
    assert grid_1.order == 3
    assert grid_2.order == 2
    assert grid_3.order == 1

    send_mock.assert_called_once()
    assert send_mock.call_args[1]["table"].id == table.id
    assert send_mock.call_args[1]["user"].id == user.id
    assert send_mock.call_args[1]["order"] == [grid_3.id, grid_2.id, grid_1.id]

    handler.order_views(user=user, table=table, order=[grid_1.id, grid_3.id, grid_2.id])
    grid_1.refresh_from_db()
    grid_2.refresh_from_db()
    grid_3.refresh_from_db()
    assert grid_1.order == 1
    assert grid_2.order == 3
    assert grid_3.order == 2

    handler.order_views(user=user, table=table, order=[grid_1.id])
    grid_1.refresh_from_db()
    grid_2.refresh_from_db()
    grid_3.refresh_from_db()
    assert grid_1.order == 1
    assert grid_2.order == 0
    assert grid_3.order == 0


@pytest.mark.django_db
<<<<<<< HEAD
@patch("baserow.contrib.database.views.signals.view_field_options_updated.send")
def test_update_field_options(send_mock, data_fixture):
=======
@patch("baserow.contrib.database.views.signals.view_deleted.send")
def test_delete_view(send_mock, data_fixture):
    user = data_fixture.create_user()
    user_2 = data_fixture.create_user()
    table = data_fixture.create_database_table(user=user)
    grid = data_fixture.create_grid_view(table=table)

    handler = ViewHandler()

    with pytest.raises(UserNotInGroup):
        handler.delete_view(user=user_2, view=grid)

    with pytest.raises(ValueError):
        handler.delete_view(user=user_2, view=object())

    view_id = grid.id

    assert View.objects.all().count() == 1
    handler.delete_view(user=user, view=grid)
    assert View.objects.all().count() == 0

    send_mock.assert_called_once()
    assert send_mock.call_args[1]["view_id"] == view_id
    assert send_mock.call_args[1]["view"].id == view_id
    assert send_mock.call_args[1]["user"].id == user.id


@pytest.mark.django_db
def test_trashed_fields_are_not_included_in_grid_view_field_options(data_fixture):
    user = data_fixture.create_user()
    table = data_fixture.create_database_table(user=user)
    grid_view = data_fixture.create_grid_view(table=table)
    field_1 = data_fixture.create_text_field(table=table)
    field_2 = data_fixture.create_text_field(table=table)

    ViewHandler().update_grid_view_field_options(
        user=user,
        grid_view=grid_view,
        field_options={str(field_1.id): {"width": 150}, field_2.id: {"width": 250}},
    )
    options = grid_view.get_field_options()
    assert options.count() == 2

    TrashHandler.trash(user, table.database.group, table.database, field_1)

    options = grid_view.get_field_options()
    assert options.count() == 1

    with pytest.raises(UnrelatedFieldError):
        ViewHandler().update_grid_view_field_options(
            user=user,
            grid_view=grid_view,
            field_options={
                field_1.id: {"width": 150},
            },
        )


@pytest.mark.django_db
@patch("baserow.contrib.database.views.signals.grid_view_field_options_updated.send")
def test_update_grid_view_field_options(send_mock, data_fixture):
>>>>>>> c3af2a02
    user = data_fixture.create_user()
    table = data_fixture.create_database_table(user=user)
    grid_view = data_fixture.create_grid_view(table=table)
    field_1 = data_fixture.create_text_field(table=table)
    field_2 = data_fixture.create_text_field(table=table)
    field_3 = data_fixture.create_text_field()

    with pytest.raises(ValueError):
        ViewHandler().update_field_options(
            user=user,
            view=grid_view,
            field_options={
                "strange_format": {"height": 150},
            },
        )

    with pytest.raises(UserNotInGroup):
        ViewHandler().update_field_options(
            user=data_fixture.create_user(),
            view=grid_view,
            field_options={
                "strange_format": {"height": 150},
            },
        )

    with pytest.raises(UnrelatedFieldError):
        ViewHandler().update_field_options(
            user=user,
            view=grid_view,
            field_options={
                99999: {"width": 150},
            },
        )

    with pytest.raises(UnrelatedFieldError):
        ViewHandler().update_field_options(
            user=user,
            view=grid_view,
            field_options={
                field_3.id: {"width": 150},
            },
        )

    with pytest.raises(ViewDoesNotSupportFieldOptions):
        ViewHandler().update_field_options(
            user=user,
            # The View object does not have the `field_options` field, so we expect
            # it to fail.
            view=View.objects.get(pk=grid_view.id),
            field_options={
                field_1.id: {"width": 150},
            },
        )

    ViewHandler().update_field_options(
        user=user,
        view=grid_view,
        field_options={str(field_1.id): {"width": 150}, field_2.id: {"width": 250}},
    )
    options_4 = grid_view.get_field_options()

    send_mock.assert_called_once()
    assert send_mock.call_args[1]["view"].id == grid_view.id
    assert send_mock.call_args[1]["user"].id == user.id
    assert len(options_4) == 2
    assert options_4[0].width == 150
    assert options_4[0].field_id == field_1.id
    assert options_4[1].width == 250
    assert options_4[1].field_id == field_2.id

    field_4 = data_fixture.create_text_field(table=table)
    ViewHandler().update_field_options(
        user=user,
        view=grid_view,
        field_options={field_2.id: {"width": 300}, field_4.id: {"width": 50}},
    )
    options_4 = grid_view.get_field_options()
    assert len(options_4) == 3
    assert options_4[0].width == 150
    assert options_4[0].field_id == field_1.id
    assert options_4[1].width == 300
    assert options_4[1].field_id == field_2.id
    assert options_4[2].width == 50
    assert options_4[2].field_id == field_4.id


@pytest.mark.django_db
def test_field_type_changed(data_fixture):
    user = data_fixture.create_user()
    table = data_fixture.create_database_table(user=user)
    table_2 = data_fixture.create_database_table(user=user, database=table.database)
    text_field = data_fixture.create_text_field(table=table)
    grid_view = data_fixture.create_grid_view(table=table)
    data_fixture.create_view_filter(
        view=grid_view, field=text_field, type="contains", value="test"
    )
    data_fixture.create_view_sort(view=grid_view, field=text_field, order="ASC")

    field_handler = FieldHandler()
    long_text_field = field_handler.update_field(
        user=user, field=text_field, new_type_name="long_text"
    )
    assert ViewFilter.objects.all().count() == 1
    assert ViewSort.objects.all().count() == 1

    field_handler.update_field(
        user=user, field=long_text_field, new_type_name="boolean"
    )
    assert ViewFilter.objects.all().count() == 0
    assert ViewSort.objects.all().count() == 1

    field_handler.update_field(
        user=user,
        field=long_text_field,
        new_type_name="link_row",
        link_row_table=table_2,
    )
    assert ViewFilter.objects.all().count() == 0
    assert ViewSort.objects.all().count() == 0


@pytest.mark.django_db
def test_apply_filters(data_fixture):
    user = data_fixture.create_user()
    table = data_fixture.create_database_table(user=user)
    text_field = data_fixture.create_text_field(table=table)
    number_field = data_fixture.create_number_field(table=table)
    boolean_field = data_fixture.create_boolean_field(table=table)
    grid_view = data_fixture.create_grid_view(table=table)

    view_handler = ViewHandler()

    model = table.get_model()
    row_1 = model.objects.create(
        **{
            f"field_{text_field.id}": "Value 1",
            f"field_{number_field.id}": 10,
            f"field_{boolean_field.id}": True,
        }
    )
    row_2 = model.objects.create(
        **{
            f"field_{text_field.id}": "Entry 2",
            f"field_{number_field.id}": 20,
            f"field_{boolean_field.id}": False,
        }
    )
    row_3 = model.objects.create(
        **{
            f"field_{text_field.id}": "Item 3",
            f"field_{number_field.id}": 30,
            f"field_{boolean_field.id}": True,
        }
    )
    row_4 = model.objects.create(
        **{
            f"field_{text_field.id}": "",
            f"field_{number_field.id}": None,
            f"field_{boolean_field.id}": False,
        }
    )

    filter_1 = data_fixture.create_view_filter(
        view=grid_view, field=text_field, type="equal", value="Value 1"
    )

    # Should raise a value error if the modal doesn't have the _field_objects property.
    with pytest.raises(ValueError):
        view_handler.apply_filters(grid_view, GridView.objects.all())

    # Should raise a value error if the field is not included in the model.
    with pytest.raises(ValueError):
        view_handler.apply_filters(
            grid_view, table.get_model(field_ids=[]).objects.all()
        )

    rows = view_handler.apply_filters(grid_view, model.objects.all())
    assert len(rows) == 1
    assert rows[0].id == row_1.id

    filter_2 = data_fixture.create_view_filter(
        view=grid_view, field=number_field, type="equal", value="20"
    )
    filter_1.value = "Entry 2"
    filter_1.save()
    rows = view_handler.apply_filters(grid_view, model.objects.all())
    assert len(rows) == 1
    assert rows[0].id == row_2.id

    filter_1.value = "Item 3"
    filter_1.type = "equal"
    filter_1.save()
    filter_2.value = "20"
    filter_2.type = "not_equal"
    filter_2.save()
    rows = view_handler.apply_filters(grid_view, model.objects.all())
    assert len(rows) == 1
    assert rows[0].id == row_3.id

    grid_view.filter_type = "OR"
    filter_1.value = "Value 1"
    filter_1.type = "equal"
    filter_1.save()
    filter_2.field = text_field
    filter_2.value = "Entry 2"
    filter_2.type = "equal"
    filter_2.save()
    rows = view_handler.apply_filters(grid_view, model.objects.all())
    assert len(rows) == 2
    assert rows[0].id == row_1.id
    assert rows[1].id == row_2.id

    filter_2.delete()

    grid_view.filter_type = "AND"
    filter_1.value = ""
    filter_1.type = "empty"
    filter_1.save()
    rows = view_handler.apply_filters(grid_view, model.objects.all())
    assert len(rows) == 1
    assert rows[0].id == row_4.id

    grid_view.filter_type = "AND"
    filter_1.value = ""
    filter_1.type = "not_empty"
    filter_1.save()
    rows = view_handler.apply_filters(grid_view, model.objects.all())
    assert len(rows) == 3
    assert rows[0].id == row_1.id
    assert rows[1].id == row_2.id
    assert rows[2].id == row_3.id

    grid_view.filter_type = "AND"
    filter_1.value = "1"
    filter_1.type = "equal"
    filter_1.field = boolean_field
    filter_1.save()
    rows = view_handler.apply_filters(grid_view, model.objects.all())
    assert len(rows) == 2
    assert rows[0].id == row_1.id
    assert rows[1].id == row_3.id

    grid_view.filter_type = "AND"
    filter_1.value = "1"
    filter_1.type = "not_equal"
    filter_1.field = boolean_field
    filter_1.save()
    rows = view_handler.apply_filters(grid_view, model.objects.all())
    assert len(rows) == 2
    assert rows[0].id == row_2.id
    assert rows[1].id == row_4.id

    grid_view.filter_type = "AND"
    filter_1.value = "False"
    filter_1.type = "equal"
    filter_1.field = boolean_field
    filter_1.save()
    rows = view_handler.apply_filters(grid_view, model.objects.all())
    assert len(rows) == 2
    assert rows[0].id == row_2.id
    assert rows[1].id == row_4.id

    grid_view.filters_disabled = True
    grid_view.save()
    rows = view_handler.apply_filters(grid_view, model.objects.all())
    assert rows[0].id == row_1.id
    assert rows[1].id == row_2.id
    assert rows[2].id == row_3.id
    assert rows[3].id == row_4.id


@pytest.mark.django_db
def test_get_filter(data_fixture):
    user = data_fixture.create_user()
    user_2 = data_fixture.create_user()
    equal_filter = data_fixture.create_view_filter(user=user)

    handler = ViewHandler()

    with pytest.raises(ViewFilterDoesNotExist):
        handler.get_filter(user=user, view_filter_id=99999)

    with pytest.raises(UserNotInGroup):
        handler.get_filter(user=user_2, view_filter_id=equal_filter.id)

    with pytest.raises(AttributeError):
        handler.get_filter(
            user=user,
            view_filter_id=equal_filter.id,
            base_queryset=ViewFilter.objects.prefetch_related("UNKNOWN"),
        )

    filter = handler.get_filter(user=user, view_filter_id=equal_filter.id)

    assert filter.id == equal_filter.id
    assert filter.view_id == equal_filter.view_id
    assert filter.field_id == equal_filter.field_id
    assert filter.type == equal_filter.type
    assert filter.value == equal_filter.value


@pytest.mark.django_db
@patch("baserow.contrib.database.views.signals.view_filter_created.send")
def test_create_filter(send_mock, data_fixture):
    user = data_fixture.create_user()
    user_2 = data_fixture.create_user()
    grid_view = data_fixture.create_grid_view(user=user)
    text_field = data_fixture.create_text_field(table=grid_view.table)
    other_field = data_fixture.create_text_field()

    handler = ViewHandler()

    with pytest.raises(UserNotInGroup):
        handler.create_filter(
            user=user_2,
            view=grid_view,
            field=text_field,
            type_name="equal",
            value="test",
        )

    grid_view_type = view_type_registry.get("grid")
    grid_view_type.can_filter = False
    with pytest.raises(ViewFilterNotSupported):
        handler.create_filter(
            user=user, view=grid_view, field=text_field, type_name="equal", value="test"
        )
    grid_view_type.can_filter = True

    with pytest.raises(ViewFilterTypeDoesNotExist):
        handler.create_filter(
            user=user,
            view=grid_view,
            field=text_field,
            type_name="NOT_EXISTS",
            value="test",
        )

    equal_filter_type = view_filter_type_registry.get("equal")
    allowed = equal_filter_type.compatible_field_types
    equal_filter_type.compatible_field_types = []
    with pytest.raises(ViewFilterTypeNotAllowedForField):
        handler.create_filter(
            user=user, view=grid_view, field=text_field, type_name="equal", value="test"
        )
    equal_filter_type.compatible_field_types = allowed

    with pytest.raises(FieldNotInTable):
        handler.create_filter(
            user=user,
            view=grid_view,
            field=other_field,
            type_name="equal",
            value="test",
        )

    view_filter = handler.create_filter(
        user=user, view=grid_view, field=text_field, type_name="equal", value="test"
    )

    send_mock.assert_called_once()
    assert send_mock.call_args[1]["view_filter"].id == view_filter.id
    assert send_mock.call_args[1]["user"].id == user.id

    assert ViewFilter.objects.all().count() == 1
    first = ViewFilter.objects.all().first()

    assert view_filter.id == first.id
    assert view_filter.view_id == grid_view.id
    assert view_filter.field_id == text_field.id
    assert view_filter.type == "equal"
    assert view_filter.value == "test"

    tmp_field = Field.objects.get(pk=text_field.id)
    view_filter_2 = handler.create_filter(
        user=user, view=grid_view, field=tmp_field, type_name="equal", value="test"
    )
    assert view_filter_2.view_id == grid_view.id
    assert view_filter_2.field_id == text_field.id
    assert view_filter_2.type == "equal"
    assert view_filter_2.value == "test"


@pytest.mark.django_db
@patch("baserow.contrib.database.views.signals.view_filter_updated.send")
def test_update_filter(send_mock, data_fixture):
    user = data_fixture.create_user()
    user_2 = data_fixture.create_user()
    grid_view = data_fixture.create_grid_view(user=user)
    text_field = data_fixture.create_text_field(table=grid_view.table)
    long_text_field = data_fixture.create_long_text_field(table=grid_view.table)
    other_field = data_fixture.create_text_field()
    equal_filter = data_fixture.create_view_filter(
        view=grid_view, field=long_text_field, type="equal", value="test1"
    )

    handler = ViewHandler()

    with pytest.raises(UserNotInGroup):
        handler.update_filter(user=user_2, view_filter=equal_filter)

    with pytest.raises(ViewFilterTypeDoesNotExist):
        handler.update_filter(
            user=user, view_filter=equal_filter, type_name="NOT_EXISTS"
        )

    equal_filter_type = view_filter_type_registry.get("equal")
    allowed = equal_filter_type.compatible_field_types
    equal_filter_type.compatible_field_types = []
    with pytest.raises(ViewFilterTypeNotAllowedForField):
        handler.update_filter(user=user, view_filter=equal_filter, field=text_field)
    equal_filter_type.compatible_field_types = allowed

    with pytest.raises(FieldNotInTable):
        handler.update_filter(user=user, view_filter=equal_filter, field=other_field)

    updated_filter = handler.update_filter(
        user=user, view_filter=equal_filter, value="test2"
    )
    send_mock.assert_called_once()
    assert send_mock.call_args[1]["view_filter"].id == updated_filter.id
    assert send_mock.call_args[1]["user"].id == user.id
    assert updated_filter.value == "test2"
    assert updated_filter.field_id == long_text_field.id
    assert updated_filter.type == "equal"
    assert updated_filter.view_id == grid_view.id

    updated_filter = handler.update_filter(
        user=user,
        view_filter=equal_filter,
        value="test3",
        field=text_field,
        type_name="not_equal",
    )
    assert updated_filter.value == "test3"
    assert updated_filter.field_id == text_field.id
    assert updated_filter.type == "not_equal"
    assert updated_filter.view_id == grid_view.id


@pytest.mark.django_db
@patch("baserow.contrib.database.views.signals.view_filter_deleted.send")
def test_delete_filter(send_mock, data_fixture):
    user = data_fixture.create_user()
    filter_1 = data_fixture.create_view_filter(user=user)
    filter_2 = data_fixture.create_view_filter()

    assert ViewFilter.objects.all().count() == 2

    handler = ViewHandler()

    with pytest.raises(UserNotInGroup):
        handler.delete_filter(user=user, view_filter=filter_2)

    filter_1_id = filter_1.id
    handler.delete_filter(user=user, view_filter=filter_1)

    send_mock.assert_called_once()
    assert send_mock.call_args[1]["view_filter_id"] == filter_1_id
    assert send_mock.call_args[1]["view_filter"]
    assert send_mock.call_args[1]["user"].id == user.id
    assert ViewFilter.objects.all().count() == 1
    assert ViewFilter.objects.filter(pk=filter_1.pk).count() == 0


@pytest.mark.django_db
def test_apply_sortings(data_fixture):
    user = data_fixture.create_user()
    table = data_fixture.create_database_table(user=user)
    text_field = data_fixture.create_text_field(table=table)
    number_field = data_fixture.create_number_field(table=table)
    boolean_field = data_fixture.create_boolean_field(table=table)
    grid_view = data_fixture.create_grid_view(table=table)

    view_handler = ViewHandler()

    model = table.get_model()
    row_1 = model.objects.create(
        **{
            f"field_{text_field.id}": "Aaa",
            f"field_{number_field.id}": 30,
            f"field_{boolean_field.id}": True,
        }
    )
    row_2 = model.objects.create(
        **{
            f"field_{text_field.id}": "Aaa",
            f"field_{number_field.id}": 20,
            f"field_{boolean_field.id}": True,
        }
    )
    row_3 = model.objects.create(
        **{
            f"field_{text_field.id}": "Aaa",
            f"field_{number_field.id}": 10,
            f"field_{boolean_field.id}": False,
        }
    )
    row_4 = model.objects.create(
        **{
            f"field_{text_field.id}": "Bbbb",
            f"field_{number_field.id}": 60,
            f"field_{boolean_field.id}": False,
        }
    )
    row_5 = model.objects.create(
        **{
            f"field_{text_field.id}": "Cccc",
            f"field_{number_field.id}": 50,
            f"field_{boolean_field.id}": False,
        }
    )
    row_6 = model.objects.create(
        **{
            f"field_{text_field.id}": "Dddd",
            f"field_{number_field.id}": 40,
            f"field_{boolean_field.id}": True,
        }
    )

    # Without any sortings.
    rows = view_handler.apply_sorting(grid_view, model.objects.all())
    row_ids = [row.id for row in rows]
    assert row_ids == [row_1.id, row_2.id, row_3.id, row_4.id, row_5.id, row_6.id]

    sort = data_fixture.create_view_sort(view=grid_view, field=text_field, order="ASC")

    # Should raise a value error if the modal doesn't have the _field_objects property.
    with pytest.raises(ValueError):
        view_handler.apply_sorting(grid_view, GridView.objects.all())

    # Should raise a value error if the field is not included in the model.
    with pytest.raises(ValueError):
        view_handler.apply_sorting(
            grid_view, table.get_model(field_ids=[]).objects.all()
        )

    rows = view_handler.apply_sorting(grid_view, model.objects.all())
    row_ids = [row.id for row in rows]
    assert row_ids == [row_1.id, row_2.id, row_3.id, row_4.id, row_5.id, row_6.id]

    sort.order = "DESC"
    sort.save()
    rows = view_handler.apply_sorting(grid_view, model.objects.all())
    row_ids = [row.id for row in rows]
    assert row_ids == [row_6.id, row_5.id, row_4.id, row_1.id, row_2.id, row_3.id]

    sort.order = "ASC"
    sort.field_id = number_field.id
    sort.save()
    rows = view_handler.apply_sorting(grid_view, model.objects.all())
    row_ids = [row.id for row in rows]
    assert row_ids == [row_3.id, row_2.id, row_1.id, row_6.id, row_5.id, row_4.id]

    sort.field_id = boolean_field.id
    sort.save()
    rows = view_handler.apply_sorting(grid_view, model.objects.all())
    row_ids = [row.id for row in rows]
    assert row_ids == [row_3.id, row_4.id, row_5.id, row_1.id, row_2.id, row_6.id]

    sort.field_id = text_field.id
    sort.save()
    sort_2 = data_fixture.create_view_sort(
        view=grid_view, field=number_field, order="ASC"
    )
    rows = view_handler.apply_sorting(grid_view, model.objects.all())
    row_ids = [row.id for row in rows]
    assert row_ids == [row_3.id, row_2.id, row_1.id, row_4.id, row_5.id, row_6.id]

    sort.field_id = text_field.id
    sort.save()
    sort_2.field_id = boolean_field
    sort_2.order = "DESC"
    sort_2.save()
    rows = view_handler.apply_sorting(grid_view, model.objects.all())
    row_ids = [row.id for row in rows]
    assert row_ids == [row_1.id, row_2.id, row_3.id, row_4.id, row_5.id, row_6.id]

    sort.field_id = text_field.id
    sort.order = "DESC"
    sort.save()
    sort_2.field_id = boolean_field
    sort_2.order = "ASC"
    sort_2.save()
    rows = view_handler.apply_sorting(grid_view, model.objects.all())
    row_ids = [row.id for row in rows]
    assert row_ids == [row_6.id, row_5.id, row_4.id, row_3.id, row_1.id, row_2.id]

    sort.field_id = number_field.id
    sort.save()
    rows = view_handler.apply_sorting(grid_view, model.objects.all())
    row_ids = [row.id for row in rows]
    assert row_ids == [row_4.id, row_5.id, row_6.id, row_1.id, row_2.id, row_3.id]

    row_7 = model.objects.create(
        **{
            f"field_{text_field.id}": "Aaa",
            f"field_{number_field.id}": 30,
            f"field_{boolean_field.id}": True,
            "order": Decimal("0.1"),
        }
    )

    sort.delete()
    sort_2.delete()
    rows = view_handler.apply_sorting(grid_view, model.objects.all())
    row_ids = [row.id for row in rows]
    assert row_ids == [
        row_7.id,
        row_1.id,
        row_2.id,
        row_3.id,
        row_4.id,
        row_5.id,
        row_6.id,
    ]


@pytest.mark.django_db
def test_get_sort(data_fixture):
    user = data_fixture.create_user()
    user_2 = data_fixture.create_user()
    equal_sort = data_fixture.create_view_sort(user=user)

    handler = ViewHandler()

    with pytest.raises(ViewSortDoesNotExist):
        handler.get_sort(user=user, view_sort_id=99999)

    with pytest.raises(UserNotInGroup):
        handler.get_sort(user=user_2, view_sort_id=equal_sort.id)

    with pytest.raises(AttributeError):
        handler.get_sort(
            user=user,
            view_sort_id=equal_sort.id,
            base_queryset=ViewSort.objects.prefetch_related("UNKNOWN"),
        )

    sort = handler.get_sort(user=user, view_sort_id=equal_sort.id)

    assert sort.id == equal_sort.id
    assert sort.view_id == equal_sort.view_id
    assert sort.field_id == equal_sort.field_id
    assert sort.order == equal_sort.order


@pytest.mark.django_db
@patch("baserow.contrib.database.views.signals.view_sort_created.send")
def test_create_sort(send_mock, data_fixture):
    user = data_fixture.create_user()
    user_2 = data_fixture.create_user()
    grid_view = data_fixture.create_grid_view(user=user)
    text_field = data_fixture.create_text_field(table=grid_view.table)
    text_field_2 = data_fixture.create_text_field(table=grid_view.table)
    link_row_field = data_fixture.create_link_row_field(table=grid_view.table)
    other_field = data_fixture.create_text_field()

    handler = ViewHandler()

    with pytest.raises(UserNotInGroup):
        handler.create_sort(user=user_2, view=grid_view, field=text_field, order="ASC")

    grid_view_type = view_type_registry.get("grid")
    grid_view_type.can_sort = False
    with pytest.raises(ViewSortNotSupported):
        handler.create_sort(user=user, view=grid_view, field=text_field, order="ASC")
    grid_view_type.can_sort = True

    with pytest.raises(ViewSortFieldNotSupported):
        handler.create_sort(
            user=user, view=grid_view, field=link_row_field, order="ASC"
        )

    with pytest.raises(FieldNotInTable):
        handler.create_sort(user=user, view=grid_view, field=other_field, order="ASC")

    view_sort = handler.create_sort(
        user=user, view=grid_view, field=text_field, order="ASC"
    )

    send_mock.assert_called_once()
    assert send_mock.call_args[1]["view_sort"].id == view_sort.id
    assert send_mock.call_args[1]["user"].id == user.id

    assert ViewSort.objects.all().count() == 1
    first = ViewSort.objects.all().first()

    assert view_sort.id == first.id
    assert view_sort.view_id == grid_view.id
    assert view_sort.field_id == text_field.id
    assert view_sort.order == "ASC"

    with pytest.raises(ViewSortFieldAlreadyExist):
        handler.create_sort(user=user, view=grid_view, field=text_field, order="ASC")

    view_sort_2 = handler.create_sort(
        user=user, view=grid_view, field=text_field_2, order="DESC"
    )
    assert view_sort_2.view_id == grid_view.id
    assert view_sort_2.field_id == text_field_2.id
    assert view_sort_2.order == "DESC"
    assert ViewSort.objects.all().count() == 2


@pytest.mark.django_db
@patch("baserow.contrib.database.views.signals.view_sort_updated.send")
def test_update_sort(send_mock, data_fixture):
    user = data_fixture.create_user()
    user_2 = data_fixture.create_user()
    grid_view = data_fixture.create_grid_view(user=user)
    text_field = data_fixture.create_text_field(table=grid_view.table)
    long_text_field = data_fixture.create_long_text_field(table=grid_view.table)
    link_row_field = data_fixture.create_link_row_field(table=grid_view.table)
    other_field = data_fixture.create_text_field()
    view_sort = data_fixture.create_view_sort(
        view=grid_view,
        field=long_text_field,
        order="ASC",
    )

    handler = ViewHandler()

    with pytest.raises(UserNotInGroup):
        handler.update_sort(user=user_2, view_sort=view_sort)

    with pytest.raises(ViewSortFieldNotSupported):
        handler.update_sort(user=user, view_sort=view_sort, field=link_row_field)

    with pytest.raises(FieldNotInTable):
        handler.update_sort(user=user, view_sort=view_sort, field=other_field)

    updated_sort = handler.update_sort(user=user, view_sort=view_sort, order="DESC")
    send_mock.assert_called_once()
    assert send_mock.call_args[1]["view_sort"].id == updated_sort.id
    assert send_mock.call_args[1]["user"].id == user.id
    assert updated_sort.order == "DESC"
    assert updated_sort.field_id == long_text_field.id
    assert updated_sort.view_id == grid_view.id

    updated_sort = handler.update_sort(
        user=user, view_sort=updated_sort, order="ASC", field=text_field
    )
    assert updated_sort.order == "ASC"
    assert updated_sort.field_id == text_field.id
    assert updated_sort.view_id == grid_view.id

    data_fixture.create_view_sort(view=grid_view, field=long_text_field)

    with pytest.raises(ViewSortFieldAlreadyExist):
        handler.update_sort(
            user=user, view_sort=view_sort, order="ASC", field=long_text_field
        )


@pytest.mark.django_db
@patch("baserow.contrib.database.views.signals.view_sort_deleted.send")
def test_delete_sort(send_mock, data_fixture):
    user = data_fixture.create_user()
    sort_1 = data_fixture.create_view_sort(user=user)
    sort_2 = data_fixture.create_view_sort()

    assert ViewSort.objects.all().count() == 2

    handler = ViewHandler()

    with pytest.raises(UserNotInGroup):
        handler.delete_sort(user=user, view_sort=sort_2)

    sort_1_id = sort_1.id
    handler.delete_sort(user=user, view_sort=sort_1)

    send_mock.assert_called_once()
    assert send_mock.call_args[1]["view_sort_id"] == sort_1_id
    assert send_mock.call_args[1]["view_sort"]
    assert send_mock.call_args[1]["user"].id == user.id

    assert ViewSort.objects.all().count() == 1
    assert ViewSort.objects.filter(pk=sort_1.pk).count() == 0


@pytest.mark.django_db
@patch("baserow.contrib.database.views.signals.view_updated.send")
def test_rotate_form_view_slug(send_mock, data_fixture):
    user = data_fixture.create_user()
    user_2 = data_fixture.create_user()
    table = data_fixture.create_database_table(user=user)
    form = data_fixture.create_form_view(table=table)
    old_slug = str(form.slug)

    handler = ViewHandler()

    with pytest.raises(UserNotInGroup):
        handler.rotate_form_view_slug(user=user_2, form=form)

    with pytest.raises(ValueError):
        handler.rotate_form_view_slug(user=user, form=object())

    handler.rotate_form_view_slug(user=user, form=form)

    send_mock.assert_called_once()
    assert send_mock.call_args[1]["view"].id == form.id
    assert send_mock.call_args[1]["user"].id == user.id

    form.refresh_from_db()
    assert str(form.slug) != old_slug
    assert len(str(form.slug)) == 36


@pytest.mark.django_db
def test_get_public_form_view_by_slug(data_fixture):
    user = data_fixture.create_user()
    user_2 = data_fixture.create_user()
    form = data_fixture.create_form_view(user=user)

    handler = ViewHandler()

    with pytest.raises(ViewDoesNotExist):
        handler.get_public_form_view_by_slug(user_2, "not_existing")

    with pytest.raises(ViewDoesNotExist):
        handler.get_public_form_view_by_slug(
            user_2, "a3f1493a-9229-4889-8531-6a65e745602e"
        )

    with pytest.raises(ViewDoesNotExist):
        handler.get_public_form_view_by_slug(user_2, form.slug)

    form2 = handler.get_public_form_view_by_slug(user, form.slug)
    assert form.id == form2.id

    form.public = True
    form.save()

    form2 = handler.get_public_form_view_by_slug(user_2, form.slug)
    assert form.id == form2.id


@pytest.mark.django_db
@patch("baserow.contrib.database.rows.signals.row_created.send")
def test_submit_form_view(send_mock, data_fixture):
    table = data_fixture.create_database_table()
    form = data_fixture.create_form_view(table=table)
    text_field = data_fixture.create_text_field(table=table)
    number_field = data_fixture.create_number_field(table=table)
    boolean_field = data_fixture.create_boolean_field(table=table)
    data_fixture.create_form_view_field_option(
        form, text_field, required=True, enabled=True
    )
    data_fixture.create_form_view_field_option(
        form, number_field, required=False, enabled=True
    )
    data_fixture.create_form_view_field_option(
        form, boolean_field, required=True, enabled=False
    )

    handler = ViewHandler()

    with pytest.raises(ValidationError) as e:
        handler.submit_form_view(form=form, values={})

    with pytest.raises(ValidationError) as e:
        handler.submit_form_view(form=form, values={f"field_{number_field.id}": 0})

    assert f"field_{text_field.id}" in e.value.error_dict

    instance = handler.submit_form_view(
        form=form, values={f"field_{text_field.id}": "Text value"}
    )

    send_mock.assert_called_once()
    assert send_mock.call_args[1]["row"].id == instance.id
    assert send_mock.call_args[1]["user"] is None
    assert send_mock.call_args[1]["table"].id == table.id
    assert send_mock.call_args[1]["before"] is None
    assert send_mock.call_args[1]["model"]._generated_table_model

    handler.submit_form_view(
        form=form,
        values={
            f"field_{text_field.id}": "Another value",
            f"field_{number_field.id}": 10,
            f"field_{boolean_field.id}": True,
        },
    )

    model = table.get_model()
    all = model.objects.all()
    assert len(all) == 2
    assert getattr(all[0], f"field_{text_field.id}") == "Text value"
    assert getattr(all[0], f"field_{number_field.id}") is None
    assert not getattr(all[0], f"field_{boolean_field.id}")
    assert getattr(all[1], f"field_{text_field.id}") == "Another value"
    assert getattr(all[1], f"field_{number_field.id}") == 10
    assert not getattr(all[1], f"field_{boolean_field.id}")<|MERGE_RESOLUTION|>--- conflicted
+++ resolved
@@ -216,6 +216,37 @@
 
 
 @pytest.mark.django_db
+def test_trashed_fields_are_not_included_in_grid_view_field_options(data_fixture):
+    user = data_fixture.create_user()
+    table = data_fixture.create_database_table(user=user)
+    grid_view = data_fixture.create_grid_view(table=table)
+    field_1 = data_fixture.create_text_field(table=table)
+    field_2 = data_fixture.create_text_field(table=table)
+
+    ViewHandler().update_field_options(
+        user=user,
+        view=grid_view,
+        field_options={str(field_1.id): {"width": 150}, field_2.id: {"width": 250}},
+    )
+    options = grid_view.get_field_options()
+    assert options.count() == 2
+
+    TrashHandler.trash(user, table.database.group, table.database, field_1)
+
+    options = grid_view.get_field_options()
+    assert options.count() == 1
+
+    with pytest.raises(UnrelatedFieldError):
+        ViewHandler().update_field_options(
+            user=user,
+            view=grid_view,
+            field_options={
+                field_1.id: {"width": 150},
+            },
+        )
+
+
+@pytest.mark.django_db
 @patch("baserow.contrib.database.views.signals.view_created.send")
 def test_create_form_view(send_mock, data_fixture):
     user = data_fixture.create_user()
@@ -388,10 +419,6 @@
 
 
 @pytest.mark.django_db
-<<<<<<< HEAD
-@patch("baserow.contrib.database.views.signals.view_field_options_updated.send")
-def test_update_field_options(send_mock, data_fixture):
-=======
 @patch("baserow.contrib.database.views.signals.view_deleted.send")
 def test_delete_view(send_mock, data_fixture):
     user = data_fixture.create_user()
@@ -420,40 +447,8 @@
 
 
 @pytest.mark.django_db
-def test_trashed_fields_are_not_included_in_grid_view_field_options(data_fixture):
-    user = data_fixture.create_user()
-    table = data_fixture.create_database_table(user=user)
-    grid_view = data_fixture.create_grid_view(table=table)
-    field_1 = data_fixture.create_text_field(table=table)
-    field_2 = data_fixture.create_text_field(table=table)
-
-    ViewHandler().update_grid_view_field_options(
-        user=user,
-        grid_view=grid_view,
-        field_options={str(field_1.id): {"width": 150}, field_2.id: {"width": 250}},
-    )
-    options = grid_view.get_field_options()
-    assert options.count() == 2
-
-    TrashHandler.trash(user, table.database.group, table.database, field_1)
-
-    options = grid_view.get_field_options()
-    assert options.count() == 1
-
-    with pytest.raises(UnrelatedFieldError):
-        ViewHandler().update_grid_view_field_options(
-            user=user,
-            grid_view=grid_view,
-            field_options={
-                field_1.id: {"width": 150},
-            },
-        )
-
-
-@pytest.mark.django_db
-@patch("baserow.contrib.database.views.signals.grid_view_field_options_updated.send")
-def test_update_grid_view_field_options(send_mock, data_fixture):
->>>>>>> c3af2a02
+@patch("baserow.contrib.database.views.signals.view_field_options_updated.send")
+def test_update_field_options(send_mock, data_fixture):
     user = data_fixture.create_user()
     table = data_fixture.create_database_table(user=user)
     grid_view = data_fixture.create_grid_view(table=table)
