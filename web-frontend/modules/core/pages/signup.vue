<template>
  <div>
    <h1 class="box__title">Sign up</h1>
    <div
      v-if="invitation !== null"
      class="alert alert--simple alert-primary alert--has-icon"
    >
      <div class="alert__icon">
        <i class="fas fa-exclamation"></i>
      </div>
      <div class="alert__title">Invitation</div>
      <p class="alert__content">
        <strong>{{ invitation.invited_by }}</strong> has invited you to join
        <strong>{{ invitation.group }}</strong
        >.
      </p>
    </div>
    <Error :error="error"></Error>
    <form @submit.prevent="register">
      <div class="control">
        <label class="control__label">E-mail address</label>
        <div class="control__elements">
          <input
            v-if="invitation !== null"
            ref="email"
            type="email"
            class="input input--large"
            disabled
            :value="account.email"
          />
          <input
            v-else
            ref="email"
            v-model="account.email"
            :class="{ 'input--error': $v.account.email.$error }"
            type="text"
            class="input input--large"
            @blur="$v.account.email.$touch()"
          />
          <div v-if="$v.account.email.$error" class="error">
            Please enter a valid e-mail address.
          </div>
        </div>
      </div>
      <div class="control">
        <label class="control__label">Your name</label>
        <div class="control__elements">
          <input
            v-model="account.name"
            :class="{ 'input--error': $v.account.name.$error }"
            type="text"
            class="input input--large"
            @blur="$v.account.name.$touch()"
          />
          <div v-if="$v.account.name.$error" class="error">
            A minimum of two characters is required here.
          </div>
        </div>
      </div>
      <div class="control">
        <label class="control__label">Password</label>
        <div class="control__elements">
          <input
            v-model="account.password"
            :class="{ 'input--error': $v.account.password.$error }"
            type="password"
            class="input input--large"
            @blur="$v.account.password.$touch()"
          />
          <div
            v-if="$v.account.password.$error && !$v.account.password.required"
            class="error"
          >
            A password is required.
          </div>
          <div
            v-if="$v.account.password.$error && !$v.account.password.maxLength"
            class="error"
          >
            A maximum of
            {{ $v.account.password.$params.maxLength.max }} characters is
            allowed here.
          </div>
        </div>
      </div>
      <div class="control">
        <label class="control__label">Repeat password</label>
        <div class="control__elements">
          <input
            v-model="account.passwordConfirm"
            :class="{ 'input--error': $v.account.passwordConfirm.$error }"
            type="password"
            class="input input--large"
            @blur="$v.account.passwordConfirm.$touch()"
          />
          <div v-if="$v.account.passwordConfirm.$error" class="error">
            This field must match your password field.
          </div>
        </div>
      </div>
      <div class="actions">
        <ul class="action__links">
          <li>
            <nuxt-link :to="{ name: 'login' }">
              <i class="fas fa-arrow-left"></i>
              Back
            </nuxt-link>
          </li>
        </ul>
        <button
          :class="{ 'button--loading': loading }"
          class="button button--large"
          :disabled="loading"
        >
          Sign up
          <i class="fas fa-user-plus"></i>
        </button>
      </div>
    </form>
  </div>
</template>

<script>
import {
  required,
  email,
  sameAs,
  minLength,
  maxLength,
} from 'vuelidate/lib/validators'

import { ResponseErrorMessage } from '@baserow/modules/core/plugins/clientHandler'
import groupInvitationToken from '@baserow/modules/core/mixins/groupInvitationToken'
import error from '@baserow/modules/core/mixins/error'

export default {
<<<<<<< HEAD
  layout: 'login',
  mixins: [error, groupInvitationToken],
=======
  mixins: [error],
  layout: 'login',
>>>>>>> a093575a
  data() {
    return {
      loading: false,
      account: {
        email: '',
        name: '',
        password: '',
        passwordConfirm: '',
      },
    }
  },
<<<<<<< HEAD
  beforeMount() {
    if (this.invitation !== null) {
      this.account.email = this.invitation.email
=======
  head() {
    return {
      title: 'Create new account',
>>>>>>> a093575a
    }
  },
  methods: {
    async register() {
      this.$v.$touch()
      if (this.$v.$invalid) {
        return
      }

      this.loading = true
      this.hideError()

      try {
        const values = {
          name: this.account.name,
          email: this.account.email,
          password: this.account.password,
        }

        // If there is a valid invitation we can add the group invitation token to the
        // action parameters so that is can be passed along when signing up. That makes
        // the user accept the group invitation without creating a new group for the
        // user.
        if (this.invitation !== null) {
          values.groupInvitationToken = this.$route.query.groupInvitationToken
        }

        await this.$store.dispatch('auth/register', values)
        Object.values(this.$registry.getAll('plugin')).forEach((plugin) => {
          plugin.userCreated(this.account, this)
        })
        this.$nuxt.$router.push({ name: 'dashboard' })
      } catch (error) {
        this.loading = false
        this.handleError(error, 'signup', {
          ERROR_EMAIL_ALREADY_EXISTS: new ResponseErrorMessage(
            'User already exists.',
            'A user with the provided e-mail address already exists.'
          ),
        })
      }
    },
  },
  validations: {
    account: {
      email: { required, email },
      name: {
        required,
        minLength: minLength(2),
      },
      password: {
        required,
        maxLength: maxLength(256),
      },
      passwordConfirm: {
        sameAsPassword: sameAs('password'),
      },
    },
  },
}
</script><|MERGE_RESOLUTION|>--- conflicted
+++ resolved
@@ -134,13 +134,8 @@
 import error from '@baserow/modules/core/mixins/error'
 
 export default {
-<<<<<<< HEAD
+  mixins: [error, groupInvitationToken],
   layout: 'login',
-  mixins: [error, groupInvitationToken],
-=======
-  mixins: [error],
-  layout: 'login',
->>>>>>> a093575a
   data() {
     return {
       loading: false,
@@ -152,15 +147,14 @@
       },
     }
   },
-<<<<<<< HEAD
+  head() {
+    return {
+      title: 'Create new account',
+    }
+  },
   beforeMount() {
     if (this.invitation !== null) {
       this.account.email = this.invitation.email
-=======
-  head() {
-    return {
-      title: 'Create new account',
->>>>>>> a093575a
     }
   },
   methods: {
