--- conflicted
+++ resolved
@@ -8,17 +8,14 @@
 * Switch to using a celery based email backend by default.
 * Added `--add-columns` flag to the `fill_table` management command. It creates all the
   field types before filling the table with random data.
-* Added `fill_users` admin management command which fills baserow with fake users.
 * Reworked Baserow's Docker setup to be easier to use, faster to build and more secure.
 * Make the view header more compact when the content doesn't fit anymore.
 * Allow providing a `template_id` when registering a new account, which will install
   that template instead of the default database.
-<<<<<<< HEAD
-* Premium Only: Added user admin area allowing management of baserow users.
-=======
 * Made it possible to drag and drop rows in the desired order.
 * Fixed bug where the rows could get out of sync during real time collaboration.
->>>>>>> 5261b486
+* Added `fill_users` admin management command which fills baserow with fake users.
+* Premium Only: Added user admin area allowing management of baserow users.
 
 ## Released (2021-04-08)
 
