import datetime
import os
from urllib.parse import urlparse, urljoin

from corsheaders.defaults import default_headers

BASE_DIR = os.path.dirname(os.path.dirname(os.path.abspath(__file__)))


# SECURITY WARNING: keep the secret key used in production secret!
SECRET_KEY = os.getenv("SECRET_KEY", "CHANGE_THIS_TO_SOMETHING_SECRET_IN_PRODUCTION")

# SECURITY WARNING: don't run with debug turned on in production!
DEBUG = False

ALLOWED_HOSTS = ["localhost"]

INSTALLED_APPS = [
    "django.contrib.auth",
    "django.contrib.contenttypes",
    "django.contrib.sessions",
    "django.contrib.messages",
    "django.contrib.staticfiles",
    "rest_framework",
    "corsheaders",
    "channels",
    "mjml",
    "drf_spectacular",
    "djcelery_email",
    "baserow.core",
    "baserow.api",
    "baserow.ws",
    "baserow.contrib.database",
]

ADDITIONAL_APPS = os.getenv("ADDITIONAL_APPS", None)
if ADDITIONAL_APPS is not None:
    INSTALLED_APPS += ADDITIONAL_APPS.split(",")

MIDDLEWARE = [
    "corsheaders.middleware.CorsMiddleware",
    "django.middleware.security.SecurityMiddleware",
    "django.contrib.sessions.middleware.SessionMiddleware",
    "django.middleware.common.CommonMiddleware",
    "django.middleware.csrf.CsrfViewMiddleware",
    "django.contrib.auth.middleware.AuthenticationMiddleware",
    "django.contrib.messages.middleware.MessageMiddleware",
    "django.middleware.clickjacking.XFrameOptionsMiddleware",
]

ROOT_URLCONF = "baserow.config.urls"

TEMPLATES = [
    {
        "BACKEND": "django.template.backends.django.DjangoTemplates",
        "DIRS": [],
        "APP_DIRS": True,
        "OPTIONS": {
            "context_processors": [
                "django.template.context_processors.debug",
                "django.template.context_processors.request",
                "django.contrib.auth.context_processors.auth",
                "django.contrib.messages.context_processors.messages",
            ],
        },
    },
]

WSGI_APPLICATION = "baserow.config.wsgi.application"
ASGI_APPLICATION = "baserow.config.asgi.application"

REDIS_HOST = os.getenv("REDIS_HOST", "redis")
REDIS_PORT = os.getenv("REDIS_PORT", "6379")
REDIS_USERNAME = os.getenv("REDIS_USER", "")
REDIS_PASSWORD = os.getenv("REDIS_PASSWORD", "")
REDIS_PROTOCOL = os.getenv("REDIS_PROTOCOL", "redis")
REDIS_URL = os.getenv(
    "REDIS_URL",
    f"{REDIS_PROTOCOL}://{REDIS_USERNAME}:{REDIS_PASSWORD}@{REDIS_HOST}:{REDIS_PORT}/0",
)

CELERY_BROKER_URL = REDIS_URL
CELERY_TASK_ROUTES = {
    "baserow.contrib.database.export.tasks.run_export_job": {"queue": "export"},
    "baserow.contrib.database.export.tasks.clean_up_old_jobs": {"queue": "export"},
    "baserow.core.trash.tasks.mark_old_trash_for_permanent_deletion": {
        "queue": "export"
    },
    "baserow.core.trash.tasks.permanently_delete_marked_trash": {"queue": "export"},
}
CELERY_SOFT_TIME_LIMIT = 60 * 5
CELERY_TIME_LIMIT = CELERY_SOFT_TIME_LIMIT + 60

CELERY_REDBEAT_REDIS_URL = REDIS_URL
# Explicitly set the same value as the default loop interval here so we can use it
# later. CELERY_BEAT_MAX_LOOP_INTERVAL < CELERY_REDBEAT_LOCK_TIMEOUT must be kept true
# as otherwise a beat instance will acquire the lock, do scheduling, go to sleep for
# CELERY_BEAT_MAX_LOOP_INTERVAL before waking up where it assumes it still owns the lock
# however if the lock timeout is less than the interval the lock will have been released
# and the beat instance will crash as it attempts to extend the lock which it no longer
# owns.
CELERY_BEAT_MAX_LOOP_INTERVAL = 300
# By default CELERY_REDBEAT_LOCK_TIMEOUT = 5 * CELERY_BEAT_MAX_LOOP_INTERVAL
# Only one beat instance can hold this lock and schedule tasks at any one time.
# This means if one celery-beat instance crashes any other replicas waiting to take over
# will by default wait 25 minutes until the lock times out and they can acquire
# the lock to start scheduling tasks again.
# Instead we just set it to be slightly longer than the loop interval that beat uses.
# This means beat wakes up, checks the schedule and extends the lock every
# CELERY_BEAT_MAX_LOOP_INTERVAL seconds. If it crashes or fails to wake up
# then 6 minutes after the lock was last extended it will be released and a new
# scheduler will acquire the lock and take over.
CELERY_REDBEAT_LOCK_TIMEOUT = CELERY_BEAT_MAX_LOOP_INTERVAL + 60

CHANNEL_LAYERS = {
    "default": {
        "BACKEND": "channels_redis.core.RedisChannelLayer",
        "CONFIG": {
            "hosts": [REDIS_URL],
        },
    },
}


# Database
# https://docs.djangoproject.com/en/2.2/ref/settings/#databases

DATABASES = {
    "default": {
        "ENGINE": "django.db.backends.postgresql",
        "NAME": os.getenv("DATABASE_NAME", "baserow"),
        "USER": os.getenv("DATABASE_USER", "baserow"),
        "PASSWORD": os.getenv("DATABASE_PASSWORD", "baserow"),
        "HOST": os.getenv("DATABASE_HOST", "db"),
        "PORT": os.getenv("DATABASE_PORT", "5432"),
    }
}

# Should contain the database connection name of the database where the user tables
# are stored. This can be different than the default database because there are not
# going to be any relations between the application schema and the user schema.
USER_TABLE_DATABASE = "default"

# Password validation
# https://docs.djangoproject.com/en/2.2/ref/settings/#auth-password-validators

AUTH_PASSWORD_VALIDATORS = [
    {
        "NAME": "django.contrib.auth.password_validation."
        "UserAttributeSimilarityValidator",
    },
    {
        "NAME": "django.contrib.auth.password_validation.MinimumLengthValidator",
    },
    {
        "NAME": "django.contrib.auth.password_validation.CommonPasswordValidator",
    },
    {
        "NAME": "django.contrib.auth.password_validation.NumericPasswordValidator",
    },
]

# We need the `AllowAllUsersModelBackend` in order to respond with a proper error
# message when the user is not active. The only thing it does, is allowing non active
# users to authenticate, but the user still can't obtain or use a JWT token or database
# token because the user needs to be active to use that.
AUTHENTICATION_BACKENDS = ["django.contrib.auth.backends.AllowAllUsersModelBackend"]


# Internationalization
# https://docs.djangoproject.com/en/2.2/topics/i18n/

LANGUAGE_CODE = "en-us"

TIME_ZONE = "UTC"

USE_I18N = True

USE_L10N = True

USE_TZ = True


# Static files (CSS, JavaScript, Images)
# https://docs.djangoproject.com/en/2.2/howto/static-files/

STATIC_URL = "/static/"

REST_FRAMEWORK = {
    "DEFAULT_PERMISSION_CLASSES": ("rest_framework.permissions.IsAuthenticated",),
    "DEFAULT_AUTHENTICATION_CLASSES": (
        "baserow.api.authentication.JSONWebTokenAuthentication",
    ),
    "DEFAULT_RENDERER_CLASSES": ("rest_framework.renderers.JSONRenderer",),
    "DEFAULT_SCHEMA_CLASS": "baserow.api.openapi.AutoSchema",
}

CORS_ORIGIN_ALLOW_ALL = True
CORS_ALLOW_HEADERS = list(default_headers) + [
    "WebSocketId",
]


JWT_AUTH = {
    "JWT_EXPIRATION_DELTA": datetime.timedelta(seconds=60 * 60),
    "JWT_ALLOW_REFRESH": True,
    "JWT_REFRESH_EXPIRATION_DELTA": datetime.timedelta(days=7),
    "JWT_RESPONSE_PAYLOAD_HANDLER": "baserow.api.user.jwt."
    "jwt_response_payload_handler",
}

SPECTACULAR_SETTINGS = {
    "TITLE": "Baserow API spec",
    "DESCRIPTION": "",
    "CONTACT": {"url": "https://baserow.io/contact"},
    "LICENSE": {
        "name": "MIT",
        "url": "https://gitlab.com/bramw/baserow/-/blob/master/LICENSE",
    },
    "VERSION": "1.4.3",
    "SERVE_INCLUDE_SCHEMA": False,
    "TAGS": [
        {"name": "Settings"},
        {"name": "User"},
        {"name": "User files"},
        {"name": "Groups"},
        {"name": "Group invitations"},
        {"name": "Templates"},
        {"name": "Trash"},
        {"name": "Applications"},
        {"name": "Database tables"},
        {"name": "Database table fields"},
        {"name": "Database table views"},
        {"name": "Database table view filters"},
        {"name": "Database table view sortings"},
        {"name": "Database table grid view"},
        {"name": "Database table form view"},
        {"name": "Database table rows"},
        {"name": "Database table export"},
        {"name": "Database tokens"},
        {"name": "Admin"},
    ],
}

# The storage must always overwrite existing files.
DEFAULT_FILE_STORAGE = "baserow.core.storage.OverwriteFileSystemStorage"

MJML_BACKEND_MODE = "tcpserver"
MJML_TCPSERVERS = [
    (os.getenv("MJML_SERVER_HOST", "mjml"), int(os.getenv("MJML_SERVER_PORT", 28101))),
]

PUBLIC_BACKEND_URL = os.getenv("PUBLIC_BACKEND_URL", "http://localhost:8000")
PUBLIC_WEB_FRONTEND_URL = os.getenv("PUBLIC_WEB_FRONTEND_URL", "http://localhost:3000")
PRIVATE_BACKEND_URL = os.getenv("PRIVATE_BACKEND_URL", "http://backend:8000")
PUBLIC_BACKEND_HOSTNAME = urlparse(PUBLIC_BACKEND_URL).hostname
PUBLIC_WEB_FRONTEND_HOSTNAME = urlparse(PUBLIC_WEB_FRONTEND_URL).hostname
PRIVATE_BACKEND_HOSTNAME = urlparse(PRIVATE_BACKEND_URL).hostname

if PUBLIC_BACKEND_HOSTNAME:
    ALLOWED_HOSTS.append(PUBLIC_BACKEND_HOSTNAME)

if PRIVATE_BACKEND_HOSTNAME:
    ALLOWED_HOSTS.append(PRIVATE_BACKEND_HOSTNAME)

FROM_EMAIL = os.getenv("FROM_EMAIL", "no-reply@localhost")
RESET_PASSWORD_TOKEN_MAX_AGE = 60 * 60 * 48  # 48 hours
ROW_PAGE_SIZE_LIMIT = 200  # How many rows can be requested at once.
TRASH_PAGE_SIZE_LIMIT = 200  # How many trash entries can be requested at once.
<<<<<<< HEAD
ROW_COMMENT_PAGE_SIZE_LIMIT = 10  # How many row comments can be requested at once.
=======
ROW_COMMENT_PAGE_SIZE_LIMIT = 200  # How many row comments can be requested at once.
>>>>>>> f38ca9b5

# The amount of rows that can be imported when creating a table.
INITIAL_TABLE_DATA_LIMIT = None
if "INITIAL_TABLE_DATA_LIMIT" in os.environ:
    INITIAL_TABLE_DATA_LIMIT = int(os.getenv("INITIAL_TABLE_DATA_LIMIT"))

MEDIA_URL_PATH = "/media/"
MEDIA_URL = os.getenv("MEDIA_URL", urljoin(PUBLIC_BACKEND_URL, MEDIA_URL_PATH))
MEDIA_ROOT = os.getenv("MEDIA_ROOT", "/baserow/media")

# Indicates the directory where the user files and user thumbnails are stored.
USER_FILES_DIRECTORY = "user_files"
USER_THUMBNAILS_DIRECTORY = "thumbnails"
USER_FILE_SIZE_LIMIT = 1024 * 1024 * 20  # 20MB

EXPORT_FILES_DIRECTORY = "export_files"
EXPORT_CLEANUP_INTERVAL_MINUTES = 5
EXPORT_FILE_EXPIRE_MINUTES = 60

EMAIL_BACKEND = "djcelery_email.backends.CeleryEmailBackend"

if os.getenv("EMAIL_SMTP", ""):
    CELERY_EMAIL_BACKEND = "django.core.mail.backends.smtp.EmailBackend"
    # EMAIL_SMTP_USE_TLS OR EMAIL_SMTP_USE_TLS for backwards compatibility after
    # fixing #448.
    EMAIL_USE_TLS = bool(os.getenv("EMAIL_SMTP_USE_TLS", "")) or bool(
        os.getenv("EMAIL_SMPT_USE_TLS", "")
    )
    EMAIL_HOST = os.getenv("EMAIL_SMTP_HOST", "localhost")
    EMAIL_PORT = os.getenv("EMAIL_SMTP_PORT", "25")
    EMAIL_HOST_USER = os.getenv("EMAIL_SMTP_USER", "")
    EMAIL_HOST_PASSWORD = os.getenv("EMAIL_SMTP_PASSWORD", "")
else:
    CELERY_EMAIL_BACKEND = "django.core.mail.backends.console.EmailBackend"

# Configurable thumbnails that are going to be generated when a user uploads an image
# file.
USER_THUMBNAILS = {"tiny": [None, 21], "small": [48, 48]}

# The directory that contains the all the templates in JSON format. When for example
# the `sync_templates` management command is called, then the templates in the
# database will be synced with these files.
APPLICATION_TEMPLATES_DIR = os.path.join(BASE_DIR, "../../../templates")
# The template that must be selected when the user first opens the templates select
# modal.
DEFAULT_APPLICATION_TEMPLATE = "project-management"

MAX_FIELD_LIMIT = 1500

# If you change this default please also update the default for the web-frontend found
# in web-frontend/modules/core/module.js:55
HOURS_UNTIL_TRASH_PERMANENTLY_DELETED = os.getenv(
    "HOURS_UNTIL_TRASH_PERMANENTLY_DELETED", 24 * 3
)
OLD_TRASH_CLEANUP_CHECK_INTERVAL_MINUTES = 5

MAX_ROW_COMMENT_LENGTH = 10000<|MERGE_RESOLUTION|>--- conflicted
+++ resolved
@@ -267,11 +267,7 @@
 RESET_PASSWORD_TOKEN_MAX_AGE = 60 * 60 * 48  # 48 hours
 ROW_PAGE_SIZE_LIMIT = 200  # How many rows can be requested at once.
 TRASH_PAGE_SIZE_LIMIT = 200  # How many trash entries can be requested at once.
-<<<<<<< HEAD
-ROW_COMMENT_PAGE_SIZE_LIMIT = 10  # How many row comments can be requested at once.
-=======
 ROW_COMMENT_PAGE_SIZE_LIMIT = 200  # How many row comments can be requested at once.
->>>>>>> f38ca9b5
 
 # The amount of rows that can be imported when creating a table.
 INITIAL_TABLE_DATA_LIMIT = None
