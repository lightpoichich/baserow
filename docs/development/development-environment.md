--- conflicted
+++ resolved
@@ -122,15 +122,9 @@
 ## Keep the servers running.
 
 Both the web-frontend and backend containers need to keep running while you are
-<<<<<<< HEAD
 developing. They also monitor file changes and update automatically so you don't need to
 worry about reloading. Go and make some changes yourself. You should see the result
 right away.
-=======
-developing. They also monitor file changes and update automatically so you don't need
-to worry about reloading. Go and make some changes yourself. You should see the result
-right away.
 
 ## Server architecture
-![component diagram](../assets/server-architecture.png "Baserow server architecture")
->>>>>>> 915bfab2
+![component diagram](../assets/server-architecture.png "Baserow server architecture")