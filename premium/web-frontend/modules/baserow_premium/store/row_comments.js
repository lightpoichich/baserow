import RowCommentService from '@baserow_premium/services/row_comments/row_comments'
import _ from 'lodash'
import moment from 'moment'

export const state = () => ({
  comments: [],
  loading: false,
  loaded: false,
  currentCount: 0,
  totalCount: 0,
  loadedRowId: false,
  loadedTableId: false,
  nextTemporaryCommentId: -1,
})

function populateComment(comment, loading) {
  comment._ = {
    loading,
  }
  return comment
}

export const mutations = {
  /**
   * Adds a list of comments to the existing comments, ensuring that the end result of
   * comments is an ordered list of comments descending by ID with no duplicate
   * comments. If a comment with the same id as an existing comment is provided in the
   * list the existing comment will be replaced by the new one.
   *
   * We want to handle duplicates here as comments received as realtime events could
   * potentially be also loaded in via a normal backend api fetch call.
   */
  ADD_ROW_COMMENTS(state, { comments, loading }) {
    comments.forEach((newComment) => {
      newComment = populateComment(newComment, loading)
      const existingIndex = state.comments.findIndex(
        (c) => c.id === newComment.id
      )
      if (existingIndex >= 0) {
        // Prevent duplicates by just replacing them inline
        state.comments.splice(existingIndex, 0, newComment)
      } else {
        state.comments.push(newComment)
      }
    })
    state.currentCount = state.comments.length
  },
  REMOVE_ROW_COMMENT(state, id) {
    const existingIndex = state.comments.findIndex((c) => c.id === id)
    if (existingIndex >= 0) {
      state.comments.splice(existingIndex, 1)
    }
  },
  RESET_ROW_COMMENTS(state) {
    state.comments = []
  },
  SET_LOADING(state, loading) {
    state.loading = loading
  },
  SET_LOADED(state, loaded) {
    state.loaded = loaded
  },
  SET_NEXT_TEMPORARY_COMMENT_ID(state, nextTemporaryCommentId) {
    state.nextTemporaryCommentId = nextTemporaryCommentId
  },
  SET_LOADED_TABLE_AND_ROW(state, { tableId, rowId }) {
    state.loadedRowId = rowId
    state.loadedTableId = tableId
  },
  SET_TOTAL_COUNT(state, totalCount) {
    state.totalCount = totalCount
  },
}

export const actions = {
  /**
   * Fetches the initial row comments to display for a given table and row. Resets any
   * existing comments entirely.
   */
  async fetchRowComments(
    { dispatch, commit, getters, state },
    { tableId, rowId }
  ) {
    commit('SET_LOADING', true)
    commit('SET_LOADED', false)
    try {
      const { data } = await RowCommentService(this.$client).fetchAll(
        tableId,
        rowId,
        {}
      )
      commit('RESET_ROW_COMMENTS')
      commit('ADD_ROW_COMMENTS', { comments: data.results, loading: false })
      commit('SET_TOTAL_COUNT', data.count)
      commit('SET_LOADED_TABLE_AND_ROW', { tableId, rowId })
      commit('SET_LOADED', true)
    } finally {
      commit('SET_LOADING', false)
    }
  },
  /**
   * Fetches the next 10 comments from the server and adds them to the comments list.
   */
  async fetchNextSetOfComments(
    { dispatch, commit, getters, state },
    { tableId, rowId }
  ) {
    commit('SET_LOADING', true)
    try {
      // We have to use offset based paging here as new comments can be added by the
      // user or come in via realtime events.
      const { data } = await RowCommentService(this.$client).fetchAll(
        tableId,
        rowId,
        { offset: state.currentCount }
      )
      commit('ADD_ROW_COMMENTS', { comments: data.results, loading: false })
      commit('SET_TOTAL_COUNT', data.count)
    } finally {
      commit('SET_LOADING', false)
    }
  },
  /**
   * Posts a new comment to the server and updates the comments list once the server
   * responds with it's id and other related comment data.
   */
<<<<<<< HEAD
  async postComment({ commit, state, dispatch }, { tableId, rowId, comment }) {
=======
  async postComment(
    { commit, state, rootGetters },
    { tableId, rowId, comment }
  ) {
    const temporaryId = state.nextTemporaryCommentId
    commit('SET_NEXT_TEMPORARY_COMMENT_ID', temporaryId - 1)
>>>>>>> f476014c
    try {
      // Immediately add the row comment to the UI to be replaced by the real comment
      // later from the server.
      const temporaryComment = {
        created_on: moment().utc().format(),
        comment,
        row_id: rowId,
        table: tableId,
        user_id: rootGetters['auth/getUserId'],
        first_name: rootGetters['auth/getName'],
        id: temporaryId,
      }
      commit('ADD_ROW_COMMENTS', {
        comments: [temporaryComment],
        loading: true,
      })
      const { data } = await RowCommentService(this.$client).create(
        tableId,
        rowId,
        comment
      )
<<<<<<< HEAD
      dispatch('forceCreate', { rowComment: data })
      return data
    } finally {
      commit('SET_POSTING_COMMENT', false)
=======
      commit('REMOVE_ROW_COMMENT', temporaryId)
      commit('ADD_ROW_COMMENTS', { comments: [data], loading: false })
      commit('SET_TOTAL_COUNT', state.totalCount + 1)
    } catch (e) {
      // Make sure we remove the temporary comment if the create call failed.
      commit('REMOVE_ROW_COMMENT', temporaryId)
      throw e
>>>>>>> f476014c
    }
  },
  async forceCreate(context, { rowComment }) {
    const { commit, state } = context
    if (
      state.loadedTableId === rowComment.table &&
      state.loadedRowId === rowComment.row_id
    ) {
<<<<<<< HEAD
      commit('ADD_ROW_COMMENTS', [rowComment])
      commit('SET_TOTAL_COUNT', state.totalCount + 1)
    }
    // A new comment has been forcibly created so we need to let all views know that
    // the row comment count metadata should be incremented atomically.
    for (const viewType of Object.values(this.$registry.getAll('view'))) {
      await viewType.rowMetadataUpdated(
        { store: this },
        rowComment.table,
        rowComment.row_id,
        'row_comment_count',
        (count) => (count ? count + 1 : 1),
        'page/'
      )
=======
      commit('ADD_ROW_COMMENTS', { comments: [comment], loading: false })
>>>>>>> f476014c
    }
  },
}

export const getters = {
  getSortedRowComments(state) {
    return _.sortBy(state.comments, (c) => -moment.utc(c.created_on))
  },
  getCurrentCount(state) {
    return state.currentCount
  },
  getTotalCount(state) {
    return state.totalCount
  },
  getLoading(state) {
    return state.loading
  },
  getLoaded(state) {
    return state.loaded
  },
}

export default {
  namespaced: true,
  state,
  getters,
  actions,
  mutations,
}<|MERGE_RESOLUTION|>--- conflicted
+++ resolved
@@ -124,16 +124,12 @@
    * Posts a new comment to the server and updates the comments list once the server
    * responds with it's id and other related comment data.
    */
-<<<<<<< HEAD
-  async postComment({ commit, state, dispatch }, { tableId, rowId, comment }) {
-=======
   async postComment(
-    { commit, state, rootGetters },
+    { commit, state, rootGetters, dispatch },
     { tableId, rowId, comment }
   ) {
     const temporaryId = state.nextTemporaryCommentId
     commit('SET_NEXT_TEMPORARY_COMMENT_ID', temporaryId - 1)
->>>>>>> f476014c
     try {
       // Immediately add the row comment to the UI to be replaced by the real comment
       // later from the server.
@@ -155,20 +151,12 @@
         rowId,
         comment
       )
-<<<<<<< HEAD
+      commit('REMOVE_ROW_COMMENT', temporaryId)
       dispatch('forceCreate', { rowComment: data })
-      return data
-    } finally {
-      commit('SET_POSTING_COMMENT', false)
-=======
-      commit('REMOVE_ROW_COMMENT', temporaryId)
-      commit('ADD_ROW_COMMENTS', { comments: [data], loading: false })
-      commit('SET_TOTAL_COUNT', state.totalCount + 1)
     } catch (e) {
       // Make sure we remove the temporary comment if the create call failed.
       commit('REMOVE_ROW_COMMENT', temporaryId)
       throw e
->>>>>>> f476014c
     }
   },
   async forceCreate(context, { rowComment }) {
@@ -177,8 +165,7 @@
       state.loadedTableId === rowComment.table &&
       state.loadedRowId === rowComment.row_id
     ) {
-<<<<<<< HEAD
-      commit('ADD_ROW_COMMENTS', [rowComment])
+      commit('ADD_ROW_COMMENTS', { comments: [rowComment], loading: false })
       commit('SET_TOTAL_COUNT', state.totalCount + 1)
     }
     // A new comment has been forcibly created so we need to let all views know that
@@ -192,9 +179,6 @@
         (count) => (count ? count + 1 : 1),
         'page/'
       )
-=======
-      commit('ADD_ROW_COMMENTS', { comments: [comment], loading: false })
->>>>>>> f476014c
     }
   },
 }
