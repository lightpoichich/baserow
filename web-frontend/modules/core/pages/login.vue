<template>
  <div>
    <h1 class="box__title">
      <nuxt-link :to="{ name: 'index' }">
        <img src="@baserow/modules/core/static/img/logo.svg" alt="" />
      </nuxt-link>
    </h1>
    <div
      v-if="invitation !== null"
      class="alert alert--simple alert-primary alert--has-icon"
    >
      <div class="alert__icon">
        <i class="fas fa-exclamation"></i>
      </div>
      <div class="alert__title">Invitation</div>
      <p class="alert__content">
        <strong>{{ invitation.invited_by }}</strong> has invited you to join
        <strong>{{ invitation.group }}</strong
        >.
      </p>
    </div>
    <Error :error="error"></Error>
    <form @submit.prevent="login">
      <div class="control">
        <label class="control__label">E-mail address</label>
        <div class="control__elements">
          <input
            v-if="invitation !== null"
            ref="email"
            type="email"
            class="input input--large"
            disabled
            :value="credentials.email"
          />
          <input
            v-else
            ref="email"
            v-model="credentials.email"
            :class="{ 'input--error': $v.credentials.email.$error }"
            type="email"
            class="input input--large"
            @blur="$v.credentials.email.$touch()"
          />
          <div v-if="$v.credentials.email.$error" class="error">
            Please enter a valid e-mail address.
          </div>
        </div>
      </div>
      <div class="control">
        <label class="control__label">Password</label>
        <div class="control__elements">
          <input
            ref="password"
            v-model="credentials.password"
            :class="{ 'input--error': $v.credentials.password.$error }"
            type="password"
            class="input input--large"
            @blur="$v.credentials.password.$touch()"
          />
          <div v-if="$v.credentials.password.$error" class="error">
            A password is required.
          </div>
        </div>
      </div>
      <div class="actions">
        <ul class="action__links">
          <li>
            <nuxt-link :to="{ name: 'signup' }"> Sign up </nuxt-link>
          </li>
          <li>
            <nuxt-link :to="{ name: 'forgot-password' }">
              Forgot password
            </nuxt-link>
          </li>
        </ul>
        <button
          :class="{ 'button--loading': loading }"
          class="button button--large"
          :disabled="loading"
        >
          Sign in
          <i class="fas fa-lock-open"></i>
        </button>
      </div>
    </form>
  </div>
</template>

<script>
import { required, email } from 'vuelidate/lib/validators'
import error from '@baserow/modules/core/mixins/error'
import groupInvitationToken from '@baserow/modules/core/mixins/groupInvitationToken'
import GroupService from '@baserow/modules/core/services/group'

export default {
<<<<<<< HEAD
  layout: 'login',
  mixins: [error, groupInvitationToken],
=======
  mixins: [error],
  layout: 'login',
>>>>>>> a093575a
  data() {
    return {
      loading: false,
      credentials: {
        email: '',
        password: '',
      },
    }
  },
<<<<<<< HEAD
  beforeMount() {
    if (this.invitation !== null) {
      this.credentials.email = this.invitation.email
=======
  head() {
    return {
      title: 'Login',
      link: [
        {
          rel: 'canonical',
          href: this.$env.PUBLIC_WEB_FRONTEND_URL + this.$route.path,
        },
      ],
>>>>>>> a093575a
    }
  },
  methods: {
    async login() {
      this.$v.$touch()
      if (this.$v.$invalid) {
        return
      }

      this.loading = true
      this.hideError()

      try {
        await this.$store.dispatch('auth/login', {
          email: this.credentials.email,
          password: this.credentials.password,
        })

        // If there is an invitation we can immediately accept that one after the user
        // successfully signs in.
        if (
          this.invitation !== null &&
          this.invitation.email === this.credentials.email
        ) {
          await GroupService(this.$client).acceptInvitation(this.invitation.id)
        }

        const { original } = this.$route.query
        if (original) {
          this.$nuxt.$router.push(original)
        } else {
          this.$nuxt.$router.push({ name: 'dashboard' })
        }
      } catch (error) {
        if (error.handler) {
          const response = error.handler.response
          // Because the API server does not yet respond with proper error codes we
          // manually have to add the error here.
          if (response && response.status === 400) {
            this.showError(
              'Incorrect credentials',
              'The provided e-mail address or password is ' + 'incorrect.'
            )
            this.credentials.password = ''
            this.$v.$reset()
            this.$refs.password.focus()
          } else {
            const message = error.handler.getMessage('login')
            this.showError(message)
          }

          this.loading = false
          error.handler.handled()
        } else {
          throw error
        }
      }
    },
  },
  validations: {
    credentials: {
      email: { required, email },
      password: { required },
    },
  },
}
</script><|MERGE_RESOLUTION|>--- conflicted
+++ resolved
@@ -93,13 +93,8 @@
 import GroupService from '@baserow/modules/core/services/group'
 
 export default {
-<<<<<<< HEAD
+  mixins: [error, groupInvitationToken],
   layout: 'login',
-  mixins: [error, groupInvitationToken],
-=======
-  mixins: [error],
-  layout: 'login',
->>>>>>> a093575a
   data() {
     return {
       loading: false,
@@ -109,11 +104,6 @@
       },
     }
   },
-<<<<<<< HEAD
-  beforeMount() {
-    if (this.invitation !== null) {
-      this.credentials.email = this.invitation.email
-=======
   head() {
     return {
       title: 'Login',
@@ -123,7 +113,11 @@
           href: this.$env.PUBLIC_WEB_FRONTEND_URL + this.$route.path,
         },
       ],
->>>>>>> a093575a
+    }
+  },
+  beforeMount() {
+    if (this.invitation !== null) {
+      this.credentials.email = this.invitation.email
     }
   },
   methods: {
