import pytest

from rest_framework.status import (
    HTTP_200_OK,
    HTTP_204_NO_CONTENT,
    HTTP_400_BAD_REQUEST,
    HTTP_404_NOT_FOUND,
)

from django.shortcuts import reverse
from django.conf import settings

from baserow.contrib.database.fields.models import TextField
from baserow.contrib.database.table.models import Table


@pytest.mark.django_db
def test_list_tables(api_client, data_fixture):
    user, token = data_fixture.create_user_and_token()
    database = data_fixture.create_database_application(user=user)
    database_2 = data_fixture.create_database_application()
    table_1 = data_fixture.create_database_table(database=database, order=2)
    table_2 = data_fixture.create_database_table(database=database, order=1)
    data_fixture.create_database_table(database=database_2)

    url = reverse("api:database:tables:list", kwargs={"database_id": database.id})
    response = api_client.get(url, HTTP_AUTHORIZATION=f"JWT {token}")
    response_json = response.json()
    assert response.status_code == HTTP_200_OK
    assert len(response_json) == 2
    assert response_json[0]["id"] == table_2.id
    assert response_json[1]["id"] == table_1.id

    url = reverse("api:database:tables:list", kwargs={"database_id": database_2.id})
    response = api_client.get(url, HTTP_AUTHORIZATION=f"JWT {token}")
    response_json = response.json()
    assert response.status_code == HTTP_400_BAD_REQUEST
    assert response_json["error"] == "ERROR_USER_NOT_IN_GROUP"

    url = reverse("api:database:tables:list", kwargs={"database_id": 9999})
    response = api_client.get(url, **{"HTTP_AUTHORIZATION": f"JWT {token}"})
    assert response.status_code == HTTP_404_NOT_FOUND
    assert response.json()["error"] == "ERROR_APPLICATION_DOES_NOT_EXIST"

    response = api_client.delete(
        reverse("api:groups:item", kwargs={"group_id": database.group.id}),
        HTTP_AUTHORIZATION=f"JWT {token}",
    )
    assert response.status_code == HTTP_204_NO_CONTENT

    url = reverse("api:database:tables:list", kwargs={"database_id": database.id})
    response = api_client.get(url, **{"HTTP_AUTHORIZATION": f"JWT {token}"})
    assert response.status_code == HTTP_404_NOT_FOUND
    assert response.json()["error"] == "ERROR_APPLICATION_DOES_NOT_EXIST"


@pytest.mark.django_db
def test_create_table(api_client, data_fixture):
    user, token = data_fixture.create_user_and_token()
    database = data_fixture.create_database_application(user=user)
    database_2 = data_fixture.create_database_application()

    url = reverse("api:database:tables:list", kwargs={"database_id": database.id})
    response = api_client.post(
        url, {"name": "Test 1"}, format="json", HTTP_AUTHORIZATION=f"JWT {token}"
    )
    assert response.status_code == HTTP_200_OK
    json_response = response.json()

    Table.objects.all().count() == 1
    table = Table.objects.filter(database=database).first()

    assert table.order == json_response["order"] == 1
    assert table.name == json_response["name"]
    assert table.id == json_response["id"]

    url = reverse("api:database:tables:list", kwargs={"database_id": database_2.id})
    response = api_client.post(
        url, {"name": "Test 1"}, format="json", HTTP_AUTHORIZATION=f"JWT {token}"
    )
    assert response.status_code == HTTP_400_BAD_REQUEST
    assert response.json()["error"] == "ERROR_USER_NOT_IN_GROUP"

    url = reverse("api:database:tables:list", kwargs={"database_id": database.id})
    response = api_client.post(
        url, {"not_a_name": "Test 1"}, format="json", HTTP_AUTHORIZATION=f"JWT {token}"
    )
    assert response.status_code == HTTP_400_BAD_REQUEST
    assert response.json()["error"] == "ERROR_REQUEST_BODY_VALIDATION"

    url = reverse("api:database:tables:list", kwargs={"database_id": 9999})
    response = api_client.post(
        url, {"name": "Test 1"}, format="json", HTTP_AUTHORIZATION=f"JWT {token}"
    )
    assert response.status_code == HTTP_404_NOT_FOUND
    assert response.json()["error"] == "ERROR_APPLICATION_DOES_NOT_EXIST"


@pytest.mark.django_db
def test_create_table_with_data(api_client, data_fixture):
    user, token = data_fixture.create_user_and_token()
    database = data_fixture.create_database_application(user=user)

    url = reverse("api:database:tables:list", kwargs={"database_id": database.id})
    response = api_client.post(
        url,
        {"name": "Test 1", "data": []},
        format="json",
        HTTP_AUTHORIZATION=f"JWT {token}",
    )
    response_json = response.json()
    assert response.status_code == HTTP_400_BAD_REQUEST
    assert response_json["error"] == "ERROR_REQUEST_BODY_VALIDATION"
    assert response_json["detail"]["data"][0]["code"] == "min_length"

    url = reverse("api:database:tables:list", kwargs={"database_id": database.id})
    response = api_client.post(
        url,
        {"name": "Test 1", "data": [[]]},
        format="json",
        HTTP_AUTHORIZATION=f"JWT {token}",
    )
    response_json = response.json()
    assert response.status_code == HTTP_400_BAD_REQUEST
    assert response_json["error"] == "ERROR_INVALID_INITIAL_TABLE_DATA"

    limit = settings.INITIAL_TABLE_DATA_LIMIT
    settings.INITIAL_TABLE_DATA_LIMIT = 2
    url = reverse("api:database:tables:list", kwargs={"database_id": database.id})
    response = api_client.post(
        url,
        {"name": "Test 1", "data": [[], [], []]},
        format="json",
        HTTP_AUTHORIZATION=f"JWT {token}",
    )
    response_json = response.json()
    assert response.status_code == HTTP_400_BAD_REQUEST
    assert response_json["error"] == "ERROR_INITIAL_TABLE_DATA_LIMIT_EXCEEDED"
    settings.INITIAL_TABLE_DATA_LIMIT = limit

    field_limit = settings.MAX_FIELD_LIMIT
    settings.MAX_FIELD_LIMIT = 2
    url = reverse("api:database:tables:list", kwargs={"database_id": database.id})
    response = api_client.post(
        url,
        {"name": "Test 1", "data": [["fields"] * 3, ["rows"] * 3]},
        format="json",
        HTTP_AUTHORIZATION=f"JWT {token}",
    )
    response_json = response.json()
    assert response.status_code == HTTP_400_BAD_REQUEST
    assert response_json["error"] == "ERROR_MAX_FIELD_COUNT_EXCEEDED"
    settings.MAX_FIELD_LIMIT = field_limit

    url = reverse("api:database:tables:list", kwargs={"database_id": database.id})
    response = api_client.post(
        url,
        {
            "name": "Test 1",
            "data": [
                ["A", "B", "C", "D"],
                ["1-1", "1-2", "1-3", "1-4", "1-5"],
                ["2-1", "2-2", "2-3"],
                ["3-1", "3-2"],
            ],
            "first_row_header": True,
        },
        format="json",
        HTTP_AUTHORIZATION=f"JWT {token}",
    )
    response_json = response.json()
    assert response.status_code == HTTP_200_OK

    table = Table.objects.get(id=response_json["id"])

    text_fields = TextField.objects.filter(table=table)
    assert text_fields[0].name == "A"
    assert text_fields[1].name == "B"
    assert text_fields[2].name == "C"
    assert text_fields[3].name == "D"
    assert text_fields[4].name == "Field 5"

    model = table.get_model()
    results = model.objects.all()

    assert results.count() == 3

    assert getattr(results[0], f"field_{text_fields[0].id}") == "1-1"
    assert getattr(results[0], f"field_{text_fields[1].id}") == "1-2"
    assert getattr(results[0], f"field_{text_fields[2].id}") == "1-3"
    assert getattr(results[0], f"field_{text_fields[3].id}") == "1-4"
    assert getattr(results[0], f"field_{text_fields[4].id}") == "1-5"

    assert getattr(results[1], f"field_{text_fields[0].id}") == "2-1"
    assert getattr(results[1], f"field_{text_fields[1].id}") == "2-2"
    assert getattr(results[1], f"field_{text_fields[2].id}") == "2-3"
    assert getattr(results[1], f"field_{text_fields[3].id}") == ""
    assert getattr(results[1], f"field_{text_fields[4].id}") == ""

    assert getattr(results[2], f"field_{text_fields[0].id}") == "3-1"
    assert getattr(results[2], f"field_{text_fields[1].id}") == "3-2"
    assert getattr(results[2], f"field_{text_fields[2].id}") == ""
    assert getattr(results[2], f"field_{text_fields[3].id}") == ""
    assert getattr(results[2], f"field_{text_fields[4].id}") == ""

    url = reverse("api:database:tables:list", kwargs={"database_id": database.id})
    response = api_client.post(
        url,
        {
            "name": "Test 2",
            "data": [
                ["1-1"],
                ["2-1", "2-2", "2-3"],
                ["3-1", "3-2"],
            ],
            "first_row_header": False,
        },
        format="json",
        HTTP_AUTHORIZATION=f"JWT {token}",
    )
    response_json = response.json()
    assert response.status_code == HTTP_200_OK

    table = Table.objects.get(id=response_json["id"])

    text_fields = TextField.objects.filter(table=table)
    assert text_fields[0].name == "Field 1"
    assert text_fields[1].name == "Field 2"
    assert text_fields[2].name == "Field 3"

    model = table.get_model()
    results = model.objects.all()

    assert results.count() == 3

    assert getattr(results[0], f"field_{text_fields[0].id}") == "1-1"
    assert getattr(results[0], f"field_{text_fields[1].id}") == ""
    assert getattr(results[0], f"field_{text_fields[2].id}") == ""

    assert getattr(results[1], f"field_{text_fields[0].id}") == "2-1"
    assert getattr(results[1], f"field_{text_fields[1].id}") == "2-2"
    assert getattr(results[1], f"field_{text_fields[2].id}") == "2-3"

    assert getattr(results[2], f"field_{text_fields[0].id}") == "3-1"
    assert getattr(results[2], f"field_{text_fields[1].id}") == "3-2"

    url = reverse("api:database:tables:list", kwargs={"database_id": database.id})
    response = api_client.post(
        url,
        {
            "name": "Test 2",
            "data": [
                [
                    "TEst 1",
                    "10.00",
                    'Falsea"""',
                    'a"a"a"a"a,',
                    "a",
                    "/w. r/awr",
                ],
            ],
            "first_row_header": True,
        },
        format="json",
        HTTP_AUTHORIZATION=f"JWT {token}",
    )
    response_json = response.json()
    assert response.status_code == HTTP_200_OK

    table = Table.objects.get(id=response_json["id"])
    text_fields = TextField.objects.filter(table=table)
    assert text_fields[0].name == "TEst 1"
    assert text_fields[1].name == "10.00"
    assert text_fields[2].name == 'Falsea"""'
    assert text_fields[3].name == 'a"a"a"a"a,'
    assert text_fields[4].name == "a"
    assert text_fields[5].name == "/w. r/awr"

    model = table.get_model()
    results = model.objects.all()
    assert results.count() == 0

    url = reverse("api:database:tables:list", kwargs={"database_id": database.id})
    response = api_client.post(
        url,
        {
            "name": "Test 4",
            "data": [
                [
                    "id",
                ],
            ],
            "first_row_header": True,
        },
        format="json",
        HTTP_AUTHORIZATION=f"JWT {token}",
    )
    response_json = response.json()
    assert response.status_code == HTTP_400_BAD_REQUEST
<<<<<<< HEAD
    assert response_json["error"] == "ERROR_INVALID_INITIAL_TABLE_DATA"
    assert "reserved" in response_json["detail"]
=======
    assert response_json["error"] == "ERROR_RESERVED_BASEROW_FIELD_NAME"
>>>>>>> c3af2a02

    url = reverse("api:database:tables:list", kwargs={"database_id": database.id})
    response = api_client.post(
        url,
        {
            "name": "Test 4",
            "data": [
                [
                    "test",
                    "test",
                ],
            ],
            "first_row_header": True,
        },
        format="json",
        HTTP_AUTHORIZATION=f"JWT {token}",
    )
    response_json = response.json()
    assert response.status_code == HTTP_400_BAD_REQUEST
<<<<<<< HEAD
    assert response_json["error"] == "ERROR_INVALID_INITIAL_TABLE_DATA"
=======
    assert response_json["error"] == "ERROR_INITIAL_TABLE_DATA_HAS_DUPLICATE_NAMES"
>>>>>>> c3af2a02
    assert "unique" in response_json["detail"]

    url = reverse("api:database:tables:list", kwargs={"database_id": database.id})
    response = api_client.post(
        url,
        {
            "name": "Test 4",
            "data": [
                [
                    " ",
                ],
            ],
            "first_row_header": True,
        },
        format="json",
        HTTP_AUTHORIZATION=f"JWT {token}",
    )
    response_json = response.json()
    assert response.status_code == HTTP_400_BAD_REQUEST
<<<<<<< HEAD
    assert response_json["error"] == "ERROR_INVALID_INITIAL_TABLE_DATA"
=======
    assert response_json["error"] == "ERROR_INVALID_BASEROW_FIELD_NAME"
>>>>>>> c3af2a02
    assert "blank" in response_json["detail"]

    url = reverse("api:database:tables:list", kwargs={"database_id": database.id})
    response = api_client.post(
        url,
        {
            "name": "Test 4",
            "data": [
                [
                    " test 1",
                    "  test 2",
                ],
            ],
            "first_row_header": True,
        },
        format="json",
        HTTP_AUTHORIZATION=f"JWT {token}",
    )
    assert response.status_code == HTTP_200_OK


@pytest.mark.django_db
def test_get_table(api_client, data_fixture):
    user, token = data_fixture.create_user_and_token()
    table_1 = data_fixture.create_database_table(user=user)
    table_2 = data_fixture.create_database_table()

    url = reverse("api:database:tables:item", kwargs={"table_id": table_1.id})
    response = api_client.get(url, HTTP_AUTHORIZATION=f"JWT {token}")
    assert response.status_code == HTTP_200_OK
    json_response = response.json()
    assert json_response["id"] == table_1.id
    assert json_response["name"] == table_1.name
    assert json_response["order"] == table_1.order
    assert json_response["database_id"] == table_1.database_id

    url = reverse("api:database:tables:item", kwargs={"table_id": table_2.id})
    response = api_client.get(url, HTTP_AUTHORIZATION=f"JWT {token}")
    json_response = response.json()
    assert response.status_code == HTTP_400_BAD_REQUEST
    assert json_response["error"] == "ERROR_USER_NOT_IN_GROUP"

    url = reverse("api:database:tables:item", kwargs={"table_id": 9999})
    response = api_client.get(url, HTTP_AUTHORIZATION=f"JWT {token}")
    assert response.status_code == HTTP_404_NOT_FOUND
    assert response.json()["error"] == "ERROR_TABLE_DOES_NOT_EXIST"


@pytest.mark.django_db
def test_update_table(api_client, data_fixture):
    user, token = data_fixture.create_user_and_token()
    table_1 = data_fixture.create_database_table(user=user)
    table_2 = data_fixture.create_database_table()

    url = reverse("api:database:tables:item", kwargs={"table_id": table_1.id})
    response = api_client.patch(
        url, {"name": "New name"}, format="json", HTTP_AUTHORIZATION=f"JWT {token}"
    )
    assert response.status_code == HTTP_200_OK
    response_json = response.json()

    table_1.refresh_from_db()

    assert response_json["id"] == table_1.id
    assert response_json["name"] == table_1.name == "New name"

    url = reverse("api:database:tables:item", kwargs={"table_id": table_2.id})
    response = api_client.patch(
        url, {"name": "New name"}, format="json", HTTP_AUTHORIZATION=f"JWT {token}"
    )
    response_json = response.json()
    assert response.status_code == HTTP_400_BAD_REQUEST
    assert response_json["error"] == "ERROR_USER_NOT_IN_GROUP"

    url = reverse("api:database:tables:item", kwargs={"table_id": table_1.id})
    response = api_client.patch(
        url,
        {"not_a_name": "New name"},
        format="json",
        HTTP_AUTHORIZATION=f"JWT {token}",
    )
    response_json = response.json()
    assert response.status_code == HTTP_400_BAD_REQUEST
    assert response_json["error"] == "ERROR_REQUEST_BODY_VALIDATION"

    url = reverse("api:database:tables:item", kwargs={"table_id": 999})
    response = api_client.patch(
        url, {"name": "New name"}, format="json", HTTP_AUTHORIZATION=f"JWT {token}"
    )
    assert response.status_code == HTTP_404_NOT_FOUND
    assert response.json()["error"] == "ERROR_TABLE_DOES_NOT_EXIST"


@pytest.mark.django_db
def test_order_tables(api_client, data_fixture):
    user, token = data_fixture.create_user_and_token(
        email="test@test.nl", password="password", first_name="Test1"
    )
    database_1 = data_fixture.create_database_application(user=user)
    database_2 = data_fixture.create_database_application()
    table_1 = data_fixture.create_database_table(database=database_1, order=1)
    table_2 = data_fixture.create_database_table(database=database_1, order=2)
    table_3 = data_fixture.create_database_table(database=database_1, order=3)

    response = api_client.post(
        reverse("api:database:tables:order", kwargs={"database_id": database_2.id}),
        {"table_ids": []},
        format="json",
        HTTP_AUTHORIZATION=f"JWT {token}",
    )
    assert response.status_code == HTTP_400_BAD_REQUEST
    assert response.json()["error"] == "ERROR_USER_NOT_IN_GROUP"

    response = api_client.post(
        reverse("api:database:tables:order", kwargs={"database_id": 999999}),
        {"table_ids": []},
        format="json",
        HTTP_AUTHORIZATION=f"JWT {token}",
    )
    assert response.status_code == HTTP_404_NOT_FOUND
    assert response.json()["error"] == "ERROR_APPLICATION_DOES_NOT_EXIST"

    response = api_client.post(
        reverse("api:database:tables:order", kwargs={"database_id": database_1.id}),
        {"table_ids": [0]},
        format="json",
        HTTP_AUTHORIZATION=f"JWT {token}",
    )
    assert response.status_code == HTTP_400_BAD_REQUEST
    assert response.json()["error"] == "ERROR_TABLE_NOT_IN_DATABASE"

    response = api_client.post(
        reverse("api:database:tables:order", kwargs={"database_id": database_1.id}),
        {"table_ids": ["test"]},
        format="json",
        HTTP_AUTHORIZATION=f"JWT {token}",
    )
    assert response.status_code == HTTP_400_BAD_REQUEST
    assert response.json()["error"] == "ERROR_REQUEST_BODY_VALIDATION"

    response = api_client.post(
        reverse("api:database:tables:order", kwargs={"database_id": database_1.id}),
        {"table_ids": [table_3.id, table_2.id, table_1.id]},
        format="json",
        HTTP_AUTHORIZATION=f"JWT {token}",
    )
    assert response.status_code == HTTP_204_NO_CONTENT

    table_1.refresh_from_db()
    table_2.refresh_from_db()
    table_3.refresh_from_db()
    assert table_1.order == 3
    assert table_2.order == 2
    assert table_3.order == 1


@pytest.mark.django_db
def test_delete_table(api_client, data_fixture):
    user, token = data_fixture.create_user_and_token()
    table_1 = data_fixture.create_database_table(user=user)
    table_2 = data_fixture.create_database_table()

    assert Table.objects.all().count() == 2
    url = reverse("api:database:tables:item", kwargs={"table_id": table_1.id})
    response = api_client.delete(url, HTTP_AUTHORIZATION=f"JWT {token}")
    assert response.status_code == 204
    assert Table.objects.all().count() == 1

    url = reverse("api:database:tables:item", kwargs={"table_id": table_2.id})
    response = api_client.delete(url, HTTP_AUTHORIZATION=f"JWT {token}")
    response_json = response.json()
    assert response.status_code == HTTP_400_BAD_REQUEST
    assert response_json["error"] == "ERROR_USER_NOT_IN_GROUP"

    url = reverse("api:database:tables:item", kwargs={"table_id": 9999})
    response = api_client.delete(url, HTTP_AUTHORIZATION=f"JWT {token}")
    assert response.status_code == HTTP_404_NOT_FOUND
    assert response.json()["error"] == "ERROR_TABLE_DOES_NOT_EXIST"


@pytest.mark.django_db
def test_get_database_application_with_tables(api_client, data_fixture):
    user, token = data_fixture.create_user_and_token()
    database = data_fixture.create_database_application(user=user)
    table_1 = data_fixture.create_database_table(database=database, order=0)
    table_2 = data_fixture.create_database_table(database=database, order=1)
    data_fixture.create_database_table()

    url = reverse("api:applications:item", kwargs={"application_id": database.id})
    response = api_client.get(url, format="json", HTTP_AUTHORIZATION=f"JWT {token}")
    response_json = response.json()
    assert response.status_code == HTTP_200_OK
    assert len(response_json["tables"]) == 2
    assert response_json["tables"][0]["id"] == table_1.id
    assert response_json["tables"][1]["id"] == table_2.id<|MERGE_RESOLUTION|>--- conflicted
+++ resolved
@@ -297,12 +297,7 @@
     )
     response_json = response.json()
     assert response.status_code == HTTP_400_BAD_REQUEST
-<<<<<<< HEAD
-    assert response_json["error"] == "ERROR_INVALID_INITIAL_TABLE_DATA"
-    assert "reserved" in response_json["detail"]
-=======
     assert response_json["error"] == "ERROR_RESERVED_BASEROW_FIELD_NAME"
->>>>>>> c3af2a02
 
     url = reverse("api:database:tables:list", kwargs={"database_id": database.id})
     response = api_client.post(
@@ -322,11 +317,7 @@
     )
     response_json = response.json()
     assert response.status_code == HTTP_400_BAD_REQUEST
-<<<<<<< HEAD
-    assert response_json["error"] == "ERROR_INVALID_INITIAL_TABLE_DATA"
-=======
     assert response_json["error"] == "ERROR_INITIAL_TABLE_DATA_HAS_DUPLICATE_NAMES"
->>>>>>> c3af2a02
     assert "unique" in response_json["detail"]
 
     url = reverse("api:database:tables:list", kwargs={"database_id": database.id})
@@ -346,11 +337,7 @@
     )
     response_json = response.json()
     assert response.status_code == HTTP_400_BAD_REQUEST
-<<<<<<< HEAD
-    assert response_json["error"] == "ERROR_INVALID_INITIAL_TABLE_DATA"
-=======
     assert response_json["error"] == "ERROR_INVALID_BASEROW_FIELD_NAME"
->>>>>>> c3af2a02
     assert "blank" in response_json["detail"]
 
     url = reverse("api:database:tables:list", kwargs={"database_id": database.id})
