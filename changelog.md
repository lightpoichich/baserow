--- conflicted
+++ resolved
@@ -2,9 +2,7 @@
 
 ## Unreleased
 
-<<<<<<< HEAD
 * Added a Heroku template and one click deploy button.
-=======
 * Made it possible to list table field meta-data with a token.
 * Added form view.
 * The API endpoint to update the grid view field options has been moved to
@@ -22,7 +20,6 @@
   called 'order' and 'id'. Existing invalid field names will be fixed automatically. 
 * Add user_field_names GET flag to various endpoints which switches the API to work
   using actual field names and not the internal field_1,field_2 etc identifiers.
->>>>>>> 0d5d63b3
 
 ## Released (2021-06-02)
 
