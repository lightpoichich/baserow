--- conflicted
+++ resolved
@@ -4,14 +4,11 @@
 
 * Fixed bug where a user could not be edited in the admin interface without providing 
   a password.
-<<<<<<< HEAD
+* Fixed bug where sometimes fields would not be ordered correctly in view exports.
+* Fixed bug where brand-new fields weren't included in view exports.
 * Fixed error when pasting into a single select field.
 * Pasting the value of a single select option into a single select field now selects the
   first option with that value.
-=======
-* Fixed bug where sometimes fields would not be ordered correctly in view exports.
-* Fixed bug where brand-new fields weren't included in view exports.
->>>>>>> cf64fb7b
 
 ## Released (2021-08-11)
 
