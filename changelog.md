# Changelog

## Unreleased

<<<<<<< HEAD
* Made it possible to leave a group.
=======
* Changed web-frontend `/api/docs` route into `/api-docs`.
>>>>>>> 07c706e6
* Bumped the dependencies.
* The internal setting allowing Baserow to run with the user tables in a separate 
  database has been removed entirely to prevent data integrity issues.
* Fixed bug where the currently selected dropdown item is out of view from the dropdown
  window when scrolling with the arrow keys.
* Made the form view compatible with importing and exporting.
* Made it possible to use the "F2"-Key to edit a cell without clearing the cell content.
* Added password validation to password reset page.
* Add backup and restore database management commands.

## Released (2021-07-16)

* Fix bug preventing fields not being able to be converted to link row fields in some
  situations.

## Released (2021-07-15)

* **Breaking Change**: Baserow's `docker-compose.yml` no longer exposes ports for 
  the `db`, `mjml` and `redis` containers for security reasons. 
* **Breaking Change**: `docker-compose.yml` will by default only expose Baserow on 
  `localhost` and not `0.0.0.0`, meaning it will not be accessible remotely unless 
  manually configured.

## Released (2021-07-13)

* Added a Heroku template and one click deploy button.
* Fixed bug preventing the deletion of rows with a blank single select primary field.
* Fixed error in trash cleanup job when deleting multiple rows and a field from the
  same table at once.

## Released (2021-07-12)

* Made it possible to list table field meta-data with a token.
* Added form view.
* The API endpoint to update the grid view field options has been moved to
  `/api/database/views/{view_id}/field-options/`.
* The email field's validation is now consistent and much more permissive allowing most 
  values which look like email addresses.
* Add trash where deleted apps, groups, tables, fields and rows can be restored 
  deletion.
* Fix the create group invite endpoint failing when no message provided.
* Single select options can now be ordered by drag and drop. 
* Added before and after date filters.
* Support building Baserow out of the box on Ubuntu by lowering the required docker
  version to build Baserow down to 19.03.
* Disallow duplicate field names in the same table, blank field names or field names
  called 'order' and 'id'. Existing invalid field names will be fixed automatically. 
* Add user_field_names GET flag to various endpoints which switches the API to work
  using actual field names and not the internal field_1,field_2 etc identifiers.
* Added templates:
  * Commercial Property Management
  * Company Asset Tracker
  * Student Planner

## Released (2021-06-02)

* Fixed bug where the grid view would fail hard if a cell is selected and the component
  is destroyed.
* Made it possible to import a JSON file when creating a table.
* Made it possible to order the views by drag and drop.
* Made it possible to order the groups by drag and drop.
* Made it possible to order the applications by drag and drop.
* Made it possible to order the tables by drag and drop.
* **Premium**: Added an admin dashboard.
* **Premium**: Added group admin area allowing management of all baserow groups.
* Added today, this month and this year filter.
* Added a page containing external resources to the docs.
* Added a human-readable error message when a user tries to sign in with a deactivated
  account.
* Tables and views can now be exported to CSV (if you have installed using the ubuntu 
  guide please use the updated .conf files to enable this feature).
* **Premium** Tables and views can now be exported to JSON and XML.
* Removed URL field max length and fixed the backend failing hard because of that.
* Fixed bug where the focus of an Editable component was not always during and after
  editing if the parent component had overflow hidden.
* Fixed bug where the selected view would still be visible after deleting it.
* Templates:
  * Lightweight CRM
  * Wedding Planning
  * Book Catalog
  * App Pitch Planner

## Released (2021-05-11)

* Added configurable field limit.
* Fixed memory leak in the `link_row` field.
* Switch to using a celery based email backend by default.
* Added `--add-columns` flag to the `fill_table` management command. It creates all the
  field types before filling the table with random data.
* Reworked Baserow's Docker setup to be easier to use, faster to build and more secure.
* Make the view header more compact when the content doesn't fit anymore.
* Allow providing a `template_id` when registering a new account, which will install
  that template instead of the default database.
* Made it possible to drag and drop rows in the desired order.
* Fixed bug where the rows could get out of sync during real time collaboration.
* Made it possible to export and import the file field including contents.
* Added `fill_users` admin management command which fills baserow with fake users.
* Made it possible to drag and drop the views in the desired order.
* **Premium**: Added user admin area allowing management of all baserow users.

## Released (2021-04-08)

* Added support for importing tables from XML files.
* Added support for different** character encodings when importing CSV files.
* Prevent websocket reconnect loop when the authentication fails.
* Refactored the GridView component and improved interface speed.
* Prevent websocket reconnect when the connection closes without error.
* Added gunicorn worker test to the CI pipeline.
* Made it possible to re-order fields in a grid view.
* Show the number of filters and sorts active in the header of a grid view.
* The first user to sign-up after installation now gets given staff status.
* Rename the "includes" get parameter across all API endpoints to "include" to be 
  consistent.
* Add missing include query parameter and corresponding response attributes to API docs. 
* Remove incorrectly included "filters_disabled" field from 
  list_database_table_grid_view_rows api endpoint.
* Show an error to the user when the web socket connection could not be made and the
  reconnect loop stops.
* Fixed 100X backend web socket errors when refreshing the page.
* Fixed SSRF bug in the file upload by URL by blocking urls to the private network.
* Fixed bug where an invalid date could be converted to 0001-01-01.
* The list_database_table_rows search query parameter now searches all possible field
  types.
* Add Phone Number field.
* Add support for Date, Number and Single Select fields to the Contains and Not Contains
  view 
  filters.
* Searching all rows can now be done by clicking the new search icon in the top right.

## Released (2021-03-01)

* Redesigned the left sidebar.
* Fixed error when a very long user file name is provided when uploading.
* Upgraded DRF Spectacular dependency to the latest version.
* Added single select field form option validation.
* Changed all cookies to SameSite=lax.
* Fixed the "Ignored attempt to cancel a touchmove" error.
* Refactored the has_user everywhere such that the raise_error argument is used when
  possible.
* Added Baserow Cloudron app.
* Fixed bug where a single select field without options could not be converted to a
  another field.
* Fixed bug where the Editable component was not working if a prent a user-select:
  none; property.
* Fail hard when the web-frontend can't reach the backend because of a network error.
* Use UTC time in the date picker.
* Refactored handler get_* methods so that they never check for permissions.
* Made it possible to configure SMTP settings via environment variables.
* Added field name to the public REST API docs.
* Made the public REST API docs compatible with smaller screens.
* Made it possible for the admin to disable new signups.
* Reduced the amount of queries when using the link row field.
* Respect the date format when converting to a date field.
* Added a field type filename contains filter.

## Released (2021-02-04)

* Upgraded web-frontend dependencies.
* Fixed bug where you could not convert an existing field to a single select field
  without select options.
* Fixed bug where is was not possible to create a relation to a table that has a single
  select as primary field.
* Implemented real time collaboration.
* Added option to hide fields in a grid view.
* Keep token usage details.
* Fixed bug where an incompatible row value was visible and used while changing the
  field type.
* Fixed bug where the row in the RowEditModel was not entirely reactive and wouldn't be
  updated when the grid view was refreshed.
* Made it possible to invite other users to a group.

## Released (2021-01-06)

* Allow larger values for the number field and improved the validation.
* Fixed bug where if you have no filters, but the filter type is set to `OR` it always
  results in a not matching row state in the web-frontend.
* Fixed bug where the arrow navigation didn't work for the dropdown component in
  combination with a search query.
* Fixed bug where the page refreshes if you press enter in an input in the row modal.
* Added filtering by GET parameter to the rows listing endpoint.
* Fixed drifting context menu.
* Store updated and created timestamp for the groups, applications, tables, views,
  fields and rows.
* Made the file name editable.
* Made the rows orderable and added the ability to insert a row at a given position.
* Made it possible to include or exclude specific fields when listing rows via the API.
* Implemented a single select field.
* Fixed bug where inserting above or below a row created upon signup doesn't work
  correctly.

## Released (2020-12-01)

* Added select_for_update where it was still missing.
* Fixed API docs scrollbar size issue.
* Also lint the backend tests.
* Implemented a switch to disable all filters without deleting them.
* Made it possible to order by fields via the rows listing endpoint.
* Added community chat to the readme.
* Made the cookies strict and secure.
* Removed the redundant _DOMAIN variables.
* Set un-secure lax cookie when public web frontend url isn't over a secure connection.
* Fixed bug where the sort choose field item didn't have a hover effect.
* Implemented a file field and user files upload.
* Made it impossible for the `link_row` field to be a primary field because that can
  cause the primary field to be deleted.

## Released (2020-11-02)

* Highlight the row of a selected cell.
* Fixed error when there is no view.
* Added Ubuntu installation guide documentation.
* Added Email field.
* Added importer abstraction including a CSV and tabular paste importer.
* Added ability to navigate dropdown menus with arrow keys.
* Added confirmation modals when the user wants to delete a group, application, table,
  view or field.
* Fixed bug in the web-frontend URL validation where a '*' was invalidates.
* Made it possible to publicly expose the table data via a REST API.

## Released (2020-10-06)

* Prevent adding a new line to the long text field in the grid view when selecting the
  cell by pressing the enter key.
* Fixed The table X is not found in the store error.
* Fixed bug where the selected name of the dropdown was not updated when that name was
  changed.
* Fixed bug where the link row field is not removed from the store when the related
  table is deleted.
* Added filtering of rows per view.
* Fixed bug where the error message of the 'Select a table to link to' was not always
  displayed.
* Added URL field.
* Added sorting of rows per view.

## Released (2020-09-02)

* Added contribution guidelines.
* Fixed bug where it was not possible to change the table name when it contained a link
  row field.

## Released (2020-08-31)

* Added field that can link to the row of another table.
* Fixed bug where the text_default value changed to None if not provided in a patch
  request.
* Block non web frontend domains in the base url when requesting a password reset
  email.
* Increased the amount of password characters to 256 when signing up.
* Show machine readable error message when the signature has expired.

## Released (2020-07-20)

* Added raises attribute to the docstrings.
* Added OpenAPI docs.
* Refactored all SCSS classes to BEM naming.
* Use the new long text field, date field and view's field options for the example 
  tables when creating a new account. Also use the long text field when creating a new 
  table.
* Removed not needed api v0 namespace in url and python module.
* Fixed keeping the datepicker visible in the grid view when selecting a date for the 
  first time.
* Improved API 404 errors by providing a machine readable error.
* Added documentation markdown files.
* Added cookiecutter plugin boilerplate.

## Released (2020-06-08)

* Fixed not handling 500 errors.
* Prevent row context menu when right clicking on a field that's being edited.
* Added row modal editing feature to the grid view.
* Made it possible to resize the field width per view.
* Added validation and formatting for the number field.
* Cancel the editing state of a fields when the escape key is pressed.
* The next field is now selected when the tab character is pressed when a field is
  selected.
* Changed the styling of the notification alerts.
* Fixed error when changing field type and the data value wasn't in the correct
  format.
* Update the field's data values when the type changes.
* Implemented reset forgotten password functionality.
* Fill a newly created table with some initial data.
* Enabled the arrow keys to navigate through the fields in the grid view.
* Fixed memory leak bug.
* Use environment variables for all settings.
* Normalize the users email address when signing up and signing in.
* Use Django REST framework status code constants instead of integers.
* Added long text field.
* Fixed not refreshing token bug and improved authentication a little bit.
* Introduced copy, paste and delete functionality of selected fields.
* Added date/datetime field.
* Improved grid view scrolling for touch devices.
* Implemented password change function and settings popup.<|MERGE_RESOLUTION|>--- conflicted
+++ resolved
@@ -2,11 +2,8 @@
 
 ## Unreleased
 
-<<<<<<< HEAD
 * Made it possible to leave a group.
-=======
 * Changed web-frontend `/api/docs` route into `/api-docs`.
->>>>>>> 07c706e6
 * Bumped the dependencies.
 * The internal setting allowing Baserow to run with the user tables in a separate 
   database has been removed entirely to prevent data integrity issues.
