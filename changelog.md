# Changelog

## Unreleased

* Added configurable field limit.
* Fixed memory leak in the `link_row` field.
* Switch to using a celery based email backend by default.
* Added `--add-columns` flag to the `fill_table` management command. It creates all the
  field types before filling the table with random data.
* Reworked Baserow's Docker setup to be easier to use, faster to build and more secure.
* Make the view header more compact when the content doesn't fit anymore.
* Allow providing a `template_id` when registering a new account, which will install
  that template instead of the default database.
* Made it possible to drag and drop rows in the desired order.
* Fixed bug where the rows could get out of sync during real time collaboration.
<<<<<<< HEAD
* Made it possible to export and import the file field including contents.
=======
* Added `fill_users` admin management command which fills baserow with fake users.
* **Premium**: Added user admin area allowing management of all baserow users.
>>>>>>> 1318c8fc

## Released (2021-04-08)

* Added support for importing tables from XML files.
* Added support for different character encodings when importing CSV files.
* Prevent websocket reconnect loop when the authentication fails.
* Refactored the GridView component and improved interface speed.
* Prevent websocket reconnect when the connection closes without error.
* Added gunicorn worker test to the CI pipeline.
* Made it possible to re-order fields in a grid view.
* Show the number of filters and sorts active in the header of a grid view.
* The first user to sign-up after installation now gets given staff status.
* Rename the "includes" get parameter across all API endpoints to "include" to be 
  consistent.
* Add missing include query parameter and corresponding response attributes to API docs. 
* Remove incorrectly included "filters_disabled" field from 
  list_database_table_grid_view_rows api endpoint.
* Show an error to the user when the web socket connection could not be made and the
  reconnect loop stops.
* Fixed 100X backend web socket errors when refreshing the page.
* Fixed SSRF bug in the file upload by URL by blocking urls to the private network.
* Fixed bug where an invalid date could be converted to 0001-01-01.
* The list_database_table_rows search query parameter now searches all possible field
  types.
* Add Phone Number field.
* Add support for Date, Number and Single Select fields to the Contains and Not Contains
  view 
  filters.
* Searching all rows can now be done by clicking the new search icon in the top right.

## Released (2021-03-01)

* Redesigned the left sidebar.
* Fixed error when a very long user file name is provided when uploading.
* Upgraded DRF Spectacular dependency to the latest version.
* Added single select field form option validation.
* Changed all cookies to SameSite=lax.
* Fixed the "Ignored attempt to cancel a touchmove" error.
* Refactored the has_user everywhere such that the raise_error argument is used when
  possible.
* Added Baserow Cloudron app.
* Fixed bug where a single select field without options could not be converted to a
  another field.
* Fixed bug where the Editable component was not working if a prent a user-select:
  none; property.
* Fail hard when the web-frontend can't reach the backend because of a network error.
* Use UTC time in the date picker.
* Refactored handler get_* methods so that they never check for permissions.
* Made it possible to configure SMTP settings via environment variables.
* Added field name to the public REST API docs.
* Made the public REST API docs compatible with smaller screens.
* Made it possible for the admin to disable new signups.
* Reduced the amount of queries when using the link row field.
* Respect the date format when converting to a date field.
* Added a field type filename contains filter.

## Released (2021-02-04)

* Upgraded web-frontend dependencies.
* Fixed bug where you could not convert an existing field to a single select field
  without select options.
* Fixed bug where is was not possible to create a relation to a table that has a single
  select as primary field.
* Implemented real time collaboration.
* Added option to hide fields in a grid view.
* Keep token usage details.
* Fixed bug where an incompatible row value was visible and used while changing the
  field type.
* Fixed bug where the row in the RowEditModel was not entirely reactive and wouldn't be
  updated when the grid view was refreshed.
* Made it possible to invite other users to a group.

## Released (2021-01-06)

* Allow larger values for the number field and improved the validation.
* Fixed bug where if you have no filters, but the filter type is set to `OR` it always
  results in a not matching row state in the web-frontend.
* Fixed bug where the arrow navigation didn't work for the dropdown component in
  combination with a search query.
* Fixed bug where the page refreshes if you press enter in an input in the row modal.
* Added filtering by GET parameter to the rows listing endpoint.
* Fixed drifting context menu.
* Store updated and created timestamp for the groups, applications, tables, views,
  fields and rows.
* Made the file name editable.
* Made the rows orderable and added the ability to insert a row at a given position.
* Made it possible to include or exclude specific fields when listing rows via the API.
* Implemented a single select field.
* Fixed bug where inserting above or below a row created upon signup doesn't work
  correctly.

## Released (2020-12-01)

* Added select_for_update where it was still missing.
* Fixed API docs scrollbar size issue.
* Also lint the backend tests.
* Implemented a switch to disable all filters without deleting them.
* Made it possible to order by fields via the rows listing endpoint.
* Added community chat to the readme.
* Made the cookies strict and secure.
* Removed the redundant _DOMAIN variables.
* Set un-secure lax cookie when public web frontend url isn't over a secure connection.
* Fixed bug where the sort choose field item didn't have a hover effect.
* Implemented a file field and user files upload.
* Made it impossible for the `link_row` field to be a primary field because that can
  cause the primary field to be deleted.

## Released (2020-11-02)

* Highlight the row of a selected cell.
* Fixed error when there is no view.
* Added Ubuntu installation guide documentation.
* Added Email field.
* Added importer abstraction including a CSV and tabular paste importer.
* Added ability to navigate dropdown menus with arrow keys.
* Added confirmation modals when the user wants to delete a group, application, table,
  view or field.
* Fixed bug in the web-frontend URL validation where a '*' was invalidates.
* Made it possible to publicly expose the table data via a REST API.

## Released (2020-10-06)

* Prevent adding a new line to the long text field in the grid view when selecting the
  cell by pressing the enter key.
* Fixed The table X is not found in the store error.
* Fixed bug where the selected name of the dropdown was not updated when that name was
  changed.
* Fixed bug where the link row field is not removed from the store when the related
  table is deleted.
* Added filtering of rows per view.
* Fixed bug where the error message of the 'Select a table to link to' was not always
  displayed.
* Added URL field.
* Added sorting of rows per view.

## Released (2020-09-02)

* Added contribution guidelines.
* Fixed bug where it was not possible to change the table name when it contained a link
  row field.

## Released (2020-08-31)

* Added field that can link to the row of another table.
* Fixed bug where the text_default value changed to None if not provided in a patch
  request.
* Block non web frontend domains in the base url when requesting a password reset
  email.
* Increased the amount of password characters to 256 when signing up.
* Show machine readable error message when the signature has expired.

## Released (2020-07-20)

* Added raises attribute to the docstrings.
* Added OpenAPI docs.
* Refactored all SCSS classes to BEM naming.
* Use the new long text field, date field and view's field options for the example 
  tables when creating a new account. Also use the long text field when creating a new 
  table.
* Removed not needed api v0 namespace in url and python module.
* Fixed keeping the datepicker visible in the grid view when selecting a date for the 
  first time.
* Improved API 404 errors by providing a machine readable error.
* Added documentation markdown files.
* Added cookiecutter plugin boilerplate.

## Released (2020-06-08)

* Fixed not handling 500 errors.
* Prevent row context menu when right clicking on a field that's being edited.
* Added row modal editing feature to the grid view.
* Made it possible to resize the field width per view.
* Added validation and formatting for the number field.
* Cancel the editing state of a fields when the escape key is pressed.
* The next field is now selected when the tab character is pressed when a field is
  selected.
* Changed the styling of the notification alerts.
* Fixed error when changing field type and the data value wasn't in the correct
  format.
* Update the field's data values when the type changes.
* Implemented reset forgotten password functionality.
* Fill a newly created table with some initial data.
* Enabled the arrow keys to navigate through the fields in the grid view.
* Fixed memory leak bug.
* Use environment variables for all settings.
* Normalize the users email address when signing up and signing in.
* Use Django REST framework status code constants instead of integers.
* Added long text field.
* Fixed not refreshing token bug and improved authentication a little bit.
* Introduced copy, paste and delete functionality of selected fields.
* Added date/datetime field.
* Improved grid view scrolling for touch devices.
* Implemented password change function and settings popup.<|MERGE_RESOLUTION|>--- conflicted
+++ resolved
@@ -13,12 +13,9 @@
   that template instead of the default database.
 * Made it possible to drag and drop rows in the desired order.
 * Fixed bug where the rows could get out of sync during real time collaboration.
-<<<<<<< HEAD
 * Made it possible to export and import the file field including contents.
-=======
 * Added `fill_users` admin management command which fills baserow with fake users.
 * **Premium**: Added user admin area allowing management of all baserow users.
->>>>>>> 1318c8fc
 
 ## Released (2021-04-08)
 
