--- conflicted
+++ resolved
@@ -2,12 +2,9 @@
 
 ## Unreleased
 
-<<<<<<< HEAD
-* Switch to using a celery based email backend by default. 
-=======
+* Switch to using a celery based email backend by default.
 * Added `--add-columns` flag to the `fill_table` management command. It creates all the
   field types before filling the table with random data.
->>>>>>> 0b75d87d
 
 ## Released (2021-04-08)
 
