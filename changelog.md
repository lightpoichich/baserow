# Changelog

## Unreleased

* Made it possible to list table field meta-data with a token.
* Fix the create group invite endpoint failing when no message provided.
* Single select options can now be ordered by drag and drop. 
<<<<<<< HEAD
* Support building Baserow out of the box on Ubuntu by lowering the required docker 
  version to docker 19.03.
=======
* Added before and after date filters.
>>>>>>> 0dd9e04f

## Released (2021-06-02)

* Fixed bug where the grid view would fail hard if a cell is selected and the component
  is destroyed.
* Made it possible to import a JSON file when creating a table.
* Made it possible to order the views by drag and drop.
* Made it possible to order the groups by drag and drop.
* Made it possible to order the applications by drag and drop.
* Made it possible to order the tables by drag and drop.
* **Premium**: Added an admin dashboard.
* **Premium**: Added group admin area allowing management of all baserow groups.
* Added today, this month and this year filter.
* Added a page containing external resources to the docs.
* Added a human-readable error message when a user tries to sign in with a deactivated
  account.
* Tables and views can now be exported to CSV (if you have installed using the ubuntu 
  guide please use the updated .conf files to enable this feature).
* **Premium** Tables and views can now be exported to JSON and XML.
* Removed URL field max length and fixed the backend failing hard because of that.
* Fixed bug where the focus of an Editable component was not always during and after
  editing if the parent component had overflow hidden.
* Fixed bug where the selected view would still be visible after deleting it.
* Templates:
  * Lightweight CRM
  * Wedding Planning
  * Book Catalog
  * App Pitch Planner

## Released (2021-05-11)

* Added configurable field limit.
* Fixed memory leak in the `link_row` field.
* Switch to using a celery based email backend by default.
* Added `--add-columns` flag to the `fill_table` management command. It creates all the
  field types before filling the table with random data.
* Reworked Baserow's Docker setup to be easier to use, faster to build and more secure.
* Make the view header more compact when the content doesn't fit anymore.
* Allow providing a `template_id` when registering a new account, which will install
  that template instead of the default database.
* Made it possible to drag and drop rows in the desired order.
* Fixed bug where the rows could get out of sync during real time collaboration.
* Made it possible to export and import the file field including contents.
* Added `fill_users` admin management command which fills baserow with fake users.
* Made it possible to drag and drop the views in the desired order.
* **Premium**: Added user admin area allowing management of all baserow users.

## Released (2021-04-08)

* Added support for importing tables from XML files.
* Added support for different** character encodings when importing CSV files.
* Prevent websocket reconnect loop when the authentication fails.
* Refactored the GridView component and improved interface speed.
* Prevent websocket reconnect when the connection closes without error.
* Added gunicorn worker test to the CI pipeline.
* Made it possible to re-order fields in a grid view.
* Show the number of filters and sorts active in the header of a grid view.
* The first user to sign-up after installation now gets given staff status.
* Rename the "includes" get parameter across all API endpoints to "include" to be 
  consistent.
* Add missing include query parameter and corresponding response attributes to API docs. 
* Remove incorrectly included "filters_disabled" field from 
  list_database_table_grid_view_rows api endpoint.
* Show an error to the user when the web socket connection could not be made and the
  reconnect loop stops.
* Fixed 100X backend web socket errors when refreshing the page.
* Fixed SSRF bug in the file upload by URL by blocking urls to the private network.
* Fixed bug where an invalid date could be converted to 0001-01-01.
* The list_database_table_rows search query parameter now searches all possible field
  types.
* Add Phone Number field.
* Add support for Date, Number and Single Select fields to the Contains and Not Contains
  view 
  filters.
* Searching all rows can now be done by clicking the new search icon in the top right.

## Released (2021-03-01)

* Redesigned the left sidebar.
* Fixed error when a very long user file name is provided when uploading.
* Upgraded DRF Spectacular dependency to the latest version.
* Added single select field form option validation.
* Changed all cookies to SameSite=lax.
* Fixed the "Ignored attempt to cancel a touchmove" error.
* Refactored the has_user everywhere such that the raise_error argument is used when
  possible.
* Added Baserow Cloudron app.
* Fixed bug where a single select field without options could not be converted to a
  another field.
* Fixed bug where the Editable component was not working if a prent a user-select:
  none; property.
* Fail hard when the web-frontend can't reach the backend because of a network error.
* Use UTC time in the date picker.
* Refactored handler get_* methods so that they never check for permissions.
* Made it possible to configure SMTP settings via environment variables.
* Added field name to the public REST API docs.
* Made the public REST API docs compatible with smaller screens.
* Made it possible for the admin to disable new signups.
* Reduced the amount of queries when using the link row field.
* Respect the date format when converting to a date field.
* Added a field type filename contains filter.

## Released (2021-02-04)

* Upgraded web-frontend dependencies.
* Fixed bug where you could not convert an existing field to a single select field
  without select options.
* Fixed bug where is was not possible to create a relation to a table that has a single
  select as primary field.
* Implemented real time collaboration.
* Added option to hide fields in a grid view.
* Keep token usage details.
* Fixed bug where an incompatible row value was visible and used while changing the
  field type.
* Fixed bug where the row in the RowEditModel was not entirely reactive and wouldn't be
  updated when the grid view was refreshed.
* Made it possible to invite other users to a group.

## Released (2021-01-06)

* Allow larger values for the number field and improved the validation.
* Fixed bug where if you have no filters, but the filter type is set to `OR` it always
  results in a not matching row state in the web-frontend.
* Fixed bug where the arrow navigation didn't work for the dropdown component in
  combination with a search query.
* Fixed bug where the page refreshes if you press enter in an input in the row modal.
* Added filtering by GET parameter to the rows listing endpoint.
* Fixed drifting context menu.
* Store updated and created timestamp for the groups, applications, tables, views,
  fields and rows.
* Made the file name editable.
* Made the rows orderable and added the ability to insert a row at a given position.
* Made it possible to include or exclude specific fields when listing rows via the API.
* Implemented a single select field.
* Fixed bug where inserting above or below a row created upon signup doesn't work
  correctly.

## Released (2020-12-01)

* Added select_for_update where it was still missing.
* Fixed API docs scrollbar size issue.
* Also lint the backend tests.
* Implemented a switch to disable all filters without deleting them.
* Made it possible to order by fields via the rows listing endpoint.
* Added community chat to the readme.
* Made the cookies strict and secure.
* Removed the redundant _DOMAIN variables.
* Set un-secure lax cookie when public web frontend url isn't over a secure connection.
* Fixed bug where the sort choose field item didn't have a hover effect.
* Implemented a file field and user files upload.
* Made it impossible for the `link_row` field to be a primary field because that can
  cause the primary field to be deleted.

## Released (2020-11-02)

* Highlight the row of a selected cell.
* Fixed error when there is no view.
* Added Ubuntu installation guide documentation.
* Added Email field.
* Added importer abstraction including a CSV and tabular paste importer.
* Added ability to navigate dropdown menus with arrow keys.
* Added confirmation modals when the user wants to delete a group, application, table,
  view or field.
* Fixed bug in the web-frontend URL validation where a '*' was invalidates.
* Made it possible to publicly expose the table data via a REST API.

## Released (2020-10-06)

* Prevent adding a new line to the long text field in the grid view when selecting the
  cell by pressing the enter key.
* Fixed The table X is not found in the store error.
* Fixed bug where the selected name of the dropdown was not updated when that name was
  changed.
* Fixed bug where the link row field is not removed from the store when the related
  table is deleted.
* Added filtering of rows per view.
* Fixed bug where the error message of the 'Select a table to link to' was not always
  displayed.
* Added URL field.
* Added sorting of rows per view.

## Released (2020-09-02)

* Added contribution guidelines.
* Fixed bug where it was not possible to change the table name when it contained a link
  row field.

## Released (2020-08-31)

* Added field that can link to the row of another table.
* Fixed bug where the text_default value changed to None if not provided in a patch
  request.
* Block non web frontend domains in the base url when requesting a password reset
  email.
* Increased the amount of password characters to 256 when signing up.
* Show machine readable error message when the signature has expired.

## Released (2020-07-20)

* Added raises attribute to the docstrings.
* Added OpenAPI docs.
* Refactored all SCSS classes to BEM naming.
* Use the new long text field, date field and view's field options for the example 
  tables when creating a new account. Also use the long text field when creating a new 
  table.
* Removed not needed api v0 namespace in url and python module.
* Fixed keeping the datepicker visible in the grid view when selecting a date for the 
  first time.
* Improved API 404 errors by providing a machine readable error.
* Added documentation markdown files.
* Added cookiecutter plugin boilerplate.

## Released (2020-06-08)

* Fixed not handling 500 errors.
* Prevent row context menu when right clicking on a field that's being edited.
* Added row modal editing feature to the grid view.
* Made it possible to resize the field width per view.
* Added validation and formatting for the number field.
* Cancel the editing state of a fields when the escape key is pressed.
* The next field is now selected when the tab character is pressed when a field is
  selected.
* Changed the styling of the notification alerts.
* Fixed error when changing field type and the data value wasn't in the correct
  format.
* Update the field's data values when the type changes.
* Implemented reset forgotten password functionality.
* Fill a newly created table with some initial data.
* Enabled the arrow keys to navigate through the fields in the grid view.
* Fixed memory leak bug.
* Use environment variables for all settings.
* Normalize the users email address when signing up and signing in.
* Use Django REST framework status code constants instead of integers.
* Added long text field.
* Fixed not refreshing token bug and improved authentication a little bit.
* Introduced copy, paste and delete functionality of selected fields.
* Added date/datetime field.
* Improved grid view scrolling for touch devices.
* Implemented password change function and settings popup.<|MERGE_RESOLUTION|>--- conflicted
+++ resolved
@@ -5,12 +5,9 @@
 * Made it possible to list table field meta-data with a token.
 * Fix the create group invite endpoint failing when no message provided.
 * Single select options can now be ordered by drag and drop. 
-<<<<<<< HEAD
-* Support building Baserow out of the box on Ubuntu by lowering the required docker 
-  version to docker 19.03.
-=======
 * Added before and after date filters.
->>>>>>> 0dd9e04f
+* Support building Baserow out of the box on Ubuntu by lowering the required docker
+  version to build Baserow down to 19.03.
 
 ## Released (2021-06-02)
 
