<template>
<<<<<<< HEAD
  <Table
    :database="database"
    :table="table"
    :fields="fields"
    :primary="primary"
    :views="views"
    :view="view"
    :table-loading="tableLoading"
    store-prefix="page/"
    @selected-view="selectedView"
  ></Table>
=======
  <div>
    <header class="layout__col-2-1 header">
      <div v-show="tableLoading" class="header__loading"></div>
      <ul v-if="!tableLoading" class="header__filter">
        <li class="header__filter-item header__filter-item--grids">
          <a
            ref="viewsSelectToggle"
            class="header__filter-link"
            @click="
              $refs.viewsContext.toggle(
                $refs.viewsSelectToggle,
                'bottom',
                'left',
                4
              )
            "
          >
            <span v-if="hasSelectedView">
              <i
                class="header__filter-icon header-filter-icon--view fas"
                :class="'fa-' + view._.type.iconClass"
              ></i>
              {{ view.name }}
            </span>
            <span v-else>
              <i
                class="header__filter-icon header-filter-icon-no-choice fas fa-caret-square-down"
              ></i>
              Choose view
            </span>
          </a>
          <ViewsContext ref="viewsContext" :table="table"></ViewsContext>
        </li>
        <li
          v-if="hasSelectedView && view._.type.canFilter"
          class="header__filter-item"
        >
          <ViewFilter
            :view="view"
            :fields="fields"
            :primary="primary"
            @changed="refresh()"
          ></ViewFilter>
        </li>
        <li
          v-if="hasSelectedView && view._.type.canSort"
          class="header__filter-item"
        >
          <ViewSort
            :view="view"
            :fields="fields"
            :primary="primary"
            @changed="refresh()"
          ></ViewSort>
        </li>
      </ul>
      <component
        :is="getViewHeaderComponent(view)"
        v-if="hasSelectedView"
        :database="database"
        :table="table"
        :view="view"
        :fields="fields"
        :primary="primary"
        @refresh="refresh"
      />
    </header>
    <div class="layout__col-2-2 content">
      <component
        :is="getViewComponent(view)"
        v-if="hasSelectedView && !tableLoading"
        ref="view"
        :database="database"
        :table="table"
        :view="view"
        :fields="fields"
        :primary="primary"
        @refresh="refresh"
      />
      <div v-if="viewLoading" class="loading-overlay"></div>
    </div>
  </div>
>>>>>>> 1473f569
</template>

<script>
import { mapState } from 'vuex'

<<<<<<< HEAD
import Table from '@baserow/modules/database/components/table/Table'
import { StoreItemLookupError } from '@baserow/modules/core/errors'
=======
import {
  RefreshCancelledError,
  StoreItemLookupError,
} from '@baserow/modules/core/errors'
import { notifyIf } from '@baserow/modules/core/utils/error'
import ViewsContext from '@baserow/modules/database/components/view/ViewsContext'
import ViewFilter from '@baserow/modules/database/components/view/ViewFilter'
import ViewSort from '@baserow/modules/database/components/view/ViewSort'
import ViewSearch from '@baserow/modules/database/components/view/ViewSearch'
>>>>>>> 1473f569

/**
 * This page component is the skeleton for a table. Depending on the selected view it
 * will load the correct components into the header and body.
 */
export default {
<<<<<<< HEAD
  components: { Table },
=======
  components: {
    ViewsContext,
    ViewFilter,
    ViewSort,
    ViewSearch,
  },
>>>>>>> 1473f569
  /**
   * When the user leaves to another page we want to unselect the selected table. This
   * way it will not be highlighted the left sidebar.
   */
  beforeRouteLeave(to, from, next) {
    this.$store.dispatch('table/unselect')
    next()
  },
  layout: 'app',
  /**
   * Because there is no hook that is called before the route changes, we need the
   * tableLoading middleware to change the table loading state. This change will get
   * rendered right away. This allows us to have a custom loading animation when
   * switching views.
   */
  middleware: ['tableLoading'],
  /**
   * Prepares all the table, field and view data for the provided database, table and
   * view id.
   */
  async asyncData({ store, params, error, app }) {
    // @TODO figure out why the id's aren't converted to an int in the route.
    const databaseId = parseInt(params.databaseId)
    const tableId = parseInt(params.tableId)
    let viewId = params.viewId ? parseInt(params.viewId) : null
    const data = {}

    // Try to find the table in the already fetched applications by the
    // groupsAndApplications middleware and select that one. By selecting the table, the
    // fields and views are also going to be fetched.
    try {
      const { database, table } = await store.dispatch('table/selectById', {
        databaseId,
        tableId,
      })
      await store.dispatch('group/selectById', database.group.id)
      data.database = database
      data.table = table
    } catch (e) {
      // In case of a network error we want to fail hard.
      if (e.response === undefined && !(e instanceof StoreItemLookupError)) {
        throw e
      }

      return error({ statusCode: 404, message: 'Table not found.' })
    }

    // After selecting the table the fields become available which need to be added to
    // the data.
    data.fields = store.getters['field/getAll']
    data.primary = store.getters['field/getPrimary']

    // Because we do not have a dashboard for the table yet we're going to redirect to
    // the first available view.
    const firstView = store.getters['view/first']
    if (viewId === null && firstView !== null) {
      viewId = firstView.id
    }

    // If a view id is provided and the table is selected we can select the view. The
    // views that belong to the table have already been fetched so we just need to
    // select the correct one.
    if (viewId !== null) {
      try {
        const { view } = await store.dispatch('view/selectById', viewId)
        data.view = view

        // It might be possible that the view also has some stores that need to be
        // filled with initial data so we're going to call the fetch function here.
        const type = app.$registry.get('view', view.type)
        await type.fetch({ store }, view, 'page/')
      } catch (e) {
        // In case of a network error we want to fail hard.
        if (e.response === undefined && !(e instanceof StoreItemLookupError)) {
          throw e
        }

        return error({ statusCode: 404, message: 'View not found.' })
      }
    }

    return data
  },
  head() {
    return {
      title: (this.view ? this.view.name + ' - ' : '') + this.table.name,
    }
  },
  computed: {
    ...mapState({
      // We need the tableLoading state to show a small loading animation when
      // switching between views. Because some of the data will be populated by
      // the asyncData function and some by mapping the state of a store it could look
      // a bit strange for the user when switching between views because not all data
      // renders at the same time. That is why we show this loading animation. Store
      // changes are always rendered right away.
      tableLoading: (state) => state.table.loading,
      views: (state) => state.view.items,
    }),
  },
  /**
   * The beforeCreate hook is called right after the asyncData finishes and when the
   * page has been rendered for the first time. The perfect moment to stop the table
   * loading animation.
   */
  beforeCreate() {
    this.$store.dispatch('table/setLoading', false)
  },
  mounted() {
    this.$realtime.subscribe('table', { table_id: this.table.id })
  },
  beforeDestroy() {
    this.$realtime.subscribe(null)
  },
  methods: {
<<<<<<< HEAD
    selectedView(view) {
      this.$nuxt.$router.push({
        name: 'database-table',
        params: {
          viewId: view.id,
        },
=======
    getViewComponent(view) {
      const type = this.$registry.get('view', view.type)
      return type.getComponent()
    },
    getViewHeaderComponent(view) {
      const type = this.$registry.get('view', view.type)
      return type.getHeaderComponent()
    },
    /**
     * Refreshes the whole view. All data will be reloaded and it will visually look
     * the same as seeing the view for the first time.
     */
    async refresh(event) {
      this.viewLoading = true
      const type = this.$registry.get('view', this.view.type)
      try {
        await type.refresh({ store: this.$store }, this.view)
      } catch (error) {
        if (error instanceof RefreshCancelledError) {
          // Multiple refresh calls have been made and the view has indicated that
          // this particular one should be cancelled. However we do not want to
          // set viewLoading back to false as the other non cancelled call/s might
          // still be loading.
          return
        } else {
          notifyIf(error)
        }
      }
      if (
        Object.prototype.hasOwnProperty.call(this.$refs, 'view') &&
        Object.prototype.hasOwnProperty.call(this.$refs.view, 'refresh')
      ) {
        await this.$refs.view.refresh()
      }
      // It might be possible that the event has a callback that needs to be called
      // after the rows are refreshed. This is for example the case when a field has
      // changed. In that case we want to update the field in the store after the rows
      // have been refreshed to prevent incompatible values in field types.
      if (event && Object.prototype.hasOwnProperty.call(event, 'callback')) {
        await event.callback()
      }
      this.$nextTick(() => {
        this.viewLoading = false
>>>>>>> 1473f569
      })
    },
  },
}
</script><|MERGE_RESOLUTION|>--- conflicted
+++ resolved
@@ -1,5 +1,4 @@
 <template>
-<<<<<<< HEAD
   <Table
     :database="database"
     :table="table"
@@ -11,125 +10,20 @@
     store-prefix="page/"
     @selected-view="selectedView"
   ></Table>
-=======
-  <div>
-    <header class="layout__col-2-1 header">
-      <div v-show="tableLoading" class="header__loading"></div>
-      <ul v-if="!tableLoading" class="header__filter">
-        <li class="header__filter-item header__filter-item--grids">
-          <a
-            ref="viewsSelectToggle"
-            class="header__filter-link"
-            @click="
-              $refs.viewsContext.toggle(
-                $refs.viewsSelectToggle,
-                'bottom',
-                'left',
-                4
-              )
-            "
-          >
-            <span v-if="hasSelectedView">
-              <i
-                class="header__filter-icon header-filter-icon--view fas"
-                :class="'fa-' + view._.type.iconClass"
-              ></i>
-              {{ view.name }}
-            </span>
-            <span v-else>
-              <i
-                class="header__filter-icon header-filter-icon-no-choice fas fa-caret-square-down"
-              ></i>
-              Choose view
-            </span>
-          </a>
-          <ViewsContext ref="viewsContext" :table="table"></ViewsContext>
-        </li>
-        <li
-          v-if="hasSelectedView && view._.type.canFilter"
-          class="header__filter-item"
-        >
-          <ViewFilter
-            :view="view"
-            :fields="fields"
-            :primary="primary"
-            @changed="refresh()"
-          ></ViewFilter>
-        </li>
-        <li
-          v-if="hasSelectedView && view._.type.canSort"
-          class="header__filter-item"
-        >
-          <ViewSort
-            :view="view"
-            :fields="fields"
-            :primary="primary"
-            @changed="refresh()"
-          ></ViewSort>
-        </li>
-      </ul>
-      <component
-        :is="getViewHeaderComponent(view)"
-        v-if="hasSelectedView"
-        :database="database"
-        :table="table"
-        :view="view"
-        :fields="fields"
-        :primary="primary"
-        @refresh="refresh"
-      />
-    </header>
-    <div class="layout__col-2-2 content">
-      <component
-        :is="getViewComponent(view)"
-        v-if="hasSelectedView && !tableLoading"
-        ref="view"
-        :database="database"
-        :table="table"
-        :view="view"
-        :fields="fields"
-        :primary="primary"
-        @refresh="refresh"
-      />
-      <div v-if="viewLoading" class="loading-overlay"></div>
-    </div>
-  </div>
->>>>>>> 1473f569
 </template>
 
 <script>
 import { mapState } from 'vuex'
 
-<<<<<<< HEAD
 import Table from '@baserow/modules/database/components/table/Table'
 import { StoreItemLookupError } from '@baserow/modules/core/errors'
-=======
-import {
-  RefreshCancelledError,
-  StoreItemLookupError,
-} from '@baserow/modules/core/errors'
-import { notifyIf } from '@baserow/modules/core/utils/error'
-import ViewsContext from '@baserow/modules/database/components/view/ViewsContext'
-import ViewFilter from '@baserow/modules/database/components/view/ViewFilter'
-import ViewSort from '@baserow/modules/database/components/view/ViewSort'
-import ViewSearch from '@baserow/modules/database/components/view/ViewSearch'
->>>>>>> 1473f569
 
 /**
  * This page component is the skeleton for a table. Depending on the selected view it
  * will load the correct components into the header and body.
  */
 export default {
-<<<<<<< HEAD
   components: { Table },
-=======
-  components: {
-    ViewsContext,
-    ViewFilter,
-    ViewSort,
-    ViewSearch,
-  },
->>>>>>> 1473f569
   /**
    * When the user leaves to another page we want to unselect the selected table. This
    * way it will not be highlighted the left sidebar.
@@ -200,7 +94,7 @@
         // It might be possible that the view also has some stores that need to be
         // filled with initial data so we're going to call the fetch function here.
         const type = app.$registry.get('view', view.type)
-        await type.fetch({ store }, view, 'page/')
+        await type.fetch({ store }, view, data.fields, data.primary, 'page/')
       } catch (e) {
         // In case of a network error we want to fail hard.
         if (e.response === undefined && !(e instanceof StoreItemLookupError)) {
@@ -245,58 +139,12 @@
     this.$realtime.subscribe(null)
   },
   methods: {
-<<<<<<< HEAD
     selectedView(view) {
       this.$nuxt.$router.push({
         name: 'database-table',
         params: {
           viewId: view.id,
         },
-=======
-    getViewComponent(view) {
-      const type = this.$registry.get('view', view.type)
-      return type.getComponent()
-    },
-    getViewHeaderComponent(view) {
-      const type = this.$registry.get('view', view.type)
-      return type.getHeaderComponent()
-    },
-    /**
-     * Refreshes the whole view. All data will be reloaded and it will visually look
-     * the same as seeing the view for the first time.
-     */
-    async refresh(event) {
-      this.viewLoading = true
-      const type = this.$registry.get('view', this.view.type)
-      try {
-        await type.refresh({ store: this.$store }, this.view)
-      } catch (error) {
-        if (error instanceof RefreshCancelledError) {
-          // Multiple refresh calls have been made and the view has indicated that
-          // this particular one should be cancelled. However we do not want to
-          // set viewLoading back to false as the other non cancelled call/s might
-          // still be loading.
-          return
-        } else {
-          notifyIf(error)
-        }
-      }
-      if (
-        Object.prototype.hasOwnProperty.call(this.$refs, 'view') &&
-        Object.prototype.hasOwnProperty.call(this.$refs.view, 'refresh')
-      ) {
-        await this.$refs.view.refresh()
-      }
-      // It might be possible that the event has a callback that needs to be called
-      // after the rows are refreshed. This is for example the case when a field has
-      // changed. In that case we want to update the field in the store after the rows
-      // have been refreshed to prevent incompatible values in field types.
-      if (event && Object.prototype.hasOwnProperty.call(event, 'callback')) {
-        await event.callback()
-      }
-      this.$nextTick(() => {
-        this.viewLoading = false
->>>>>>> 1473f569
       })
     },
   },
