--- conflicted
+++ resolved
@@ -7,11 +7,8 @@
 * Made it possible to import a JSON file when creating a table.
 * Made it possible to order the views by drag and drop.
 * Made it possible to order the groups by drag and drop.
-<<<<<<< HEAD
 * Made it possible to order the applications by drag and drop.
-=======
 * Made it possible to order the tables by drag and drop.
->>>>>>> 7e1fd1c1
 
 ## Released (2021-05-11)
 
