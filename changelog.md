# Changelog

## Unreleased

* Prevent websocket reconnect loop when the authentication fails.
<<<<<<< HEAD
* Refactored the GridView component and improved interface speed.
=======
* Prevent websocket reconnect when the connection closes without error.
* Added gunicorn worker test to the CI pipeline.
>>>>>>> 9b0b31ad

## Released (2021-03-01)

* Redesigned the left sidebar.
* Fixed error when a very long user file name is provided when uploading.
* Upgraded DRF Spectacular dependency to the latest version.
* Added single select field form option validation.
* Changed all cookies to SameSite=lax.
* Fixed the "Ignored attempt to cancel a touchmove" error.
* Refactored the has_user everywhere such that the raise_error argument is used when
  possible.
* Added Baserow Cloudron app.
* Fixed bug where a single select field without options could not be converted to a
  another field.
* Fixed bug where the Editable component was not working if a prent a user-select:
  none; property.
* Fail hard when the web-frontend can't reach the backend because of a network error.
* Use UTC time in the date picker.
* Refactored handler get_* methods so that they never check for permissions.
* Made it possible to configure SMTP settings via environment variables.
* Added field name to the public REST API docs.
* Made the public REST API docs compatible with smaller screens.
* Made it possible for the admin to disable new signups.
* Reduced the amount of queries when using the link row field.
* Respect the date format when converting to a date field.
* Added a field type filename contains filter.

## Released (2021-02-04)

* Upgraded web-frontend dependencies.
* Fixed bug where you could not convert an existing field to a single select field
  without select options.
* Fixed bug where is was not possible to create a relation to a table that has a single
  select as primary field.
* Implemented real time collaboration.
* Added option to hide fields in a grid view.
* Keep token usage details.
* Fixed bug where an incompatible row value was visible and used while changing the
  field type.
* Fixed bug where the row in the RowEditModel was not entirely reactive and wouldn't be
  updated when the grid view was refreshed.
* Made it possible to invite other users to a group.

## Released (2021-01-06)

* Allow larger values for the number field and improved the validation.
* Fixed bug where if you have no filters, but the filter type is set to `OR` it always
  results in a not matching row state in the web-frontend.
* Fixed bug where the arrow navigation didn't work for the dropdown component in
  combination with a search query.
* Fixed bug where the page refreshes if you press enter in an input in the row modal.
* Added filtering by GET parameter to the rows listing endpoint.
* Fixed drifting context menu.
* Store updated and created timestamp for the groups, applications, tables, views,
  fields and rows.
* Made the file name editable.
* Made the rows orderable and added the ability to insert a row at a given position.
* Made it possible to include or exclude specific fields when listing rows via the API.
* Implemented a single select field.
* Fixed bug where inserting above or below a row created upon signup doesn't work
  correctly.

## Released (2020-12-01)

* Added select_for_update where it was still missing.
* Fixed API docs scrollbar size issue.
* Also lint the backend tests.
* Implemented a switch to disable all filters without deleting them.
* Made it possible to order by fields via the rows listing endpoint.
* Added community chat to the readme.
* Made the cookies strict and secure.
* Removed the redundant _DOMAIN variables.
* Set un-secure lax cookie when public web frontend url isn't over a secure connection.
* Fixed bug where the sort choose field item didn't have a hover effect.
* Implemented a file field and user files upload.
* Made it impossible for the `link_row` field to be a primary field because that can
  cause the primary field to be deleted.

## Released (2020-11-02)

* Highlight the row of a selected cell.
* Fixed error when there is no view.
* Added Ubuntu installation guide documentation.
* Added Email field.
* Added importer abstraction including a CSV and tabular paste importer.
* Added ability to navigate dropdown menus with arrow keys.
* Added confirmation modals when the user wants to delete a group, application, table,
  view or field.
* Fixed bug in the web-frontend URL validation where a '*' was invalidates.
* Made it possible to publicly expose the table data via a REST API.

## Released (2020-10-06)

* Prevent adding a new line to the long text field in the grid view when selecting the
  cell by pressing the enter key.
* Fixed The table X is not found in the store error.
* Fixed bug where the selected name of the dropdown was not updated when that name was
  changed.
* Fixed bug where the link row field is not removed from the store when the related
  table is deleted.
* Added filtering of rows per view.
* Fixed bug where the error message of the 'Select a table to link to' was not always
  displayed.
* Added URL field.
* Added sorting of rows per view.

## Released (2020-09-02)

* Added contribution guidelines.
* Fixed bug where it was not possible to change the table name when it contained a link
  row field.

## Released (2020-08-31)

* Added field that can link to the row of another table.
* Fixed bug where the text_default value changed to None if not provided in a patch
  request.
* Block non web frontend domains in the base url when requesting a password reset
  email.
* Increased the amount of password characters to 256 when signing up.
* Show machine readable error message when the signature has expired.

## Released (2020-07-20)

* Added raises attribute to the docstrings.
* Added OpenAPI docs.
* Refactored all SCSS classes to BEM naming.
* Use the new long text field, date field and view's field options for the example 
  tables when creating a new account. Also use the long text field when creating a new 
  table.
* Removed not needed api v0 namespace in url and python module.
* Fixed keeping the datepicker visible in the grid view when selecting a date for the 
  first time.
* Improved API 404 errors by providing a machine readable error.
* Added documentation markdown files.
* Added cookiecutter plugin boilerplate.

## Released (2020-06-08)

* Fixed not handling 500 errors.
* Prevent row context menu when right clicking on a field that's being edited.
* Added row modal editing feature to the grid view.
* Made it possible to resize the field width per view.
* Added validation and formatting for the number field.
* Cancel the editing state of a fields when the escape key is pressed.
* The next field is now selected when the tab character is pressed when a field is
  selected.
* Changed the styling of the notification alerts.
* Fixed error when changing field type and the data value wasn't in the correct
  format.
* Update the field's data values when the type changes.
* Implemented reset forgotten password functionality.
* Fill a newly created table with some initial data.
* Enabled the arrow keys to navigate through the fields in the grid view.
* Fixed memory leak bug.
* Use environment variables for all settings.
* Normalize the users email address when signing up and signing in.
* Use Django REST framework status code constants instead of integers.
* Added long text field.
* Fixed not refreshing token bug and improved authentication a little bit.
* Introduced copy, paste and delete functionality of selected fields.
* Added date/datetime field.
* Improved grid view scrolling for touch devices.
* Implemented password change function and settings popup.<|MERGE_RESOLUTION|>--- conflicted
+++ resolved
@@ -3,12 +3,9 @@
 ## Unreleased
 
 * Prevent websocket reconnect loop when the authentication fails.
-<<<<<<< HEAD
 * Refactored the GridView component and improved interface speed.
-=======
 * Prevent websocket reconnect when the connection closes without error.
 * Added gunicorn worker test to the CI pipeline.
->>>>>>> 9b0b31ad
 
 ## Released (2021-03-01)
 
