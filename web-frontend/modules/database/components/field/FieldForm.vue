<template>
  <form class="context__form" @submit.prevent="submit">
    <div class="control">
      <div class="control__elements">
        <input
          ref="name"
          v-model="values.name"
          :class="{ 'input--error': $v.values.name.$error }"
          type="text"
          class="input"
          placeholder="Name"
          @blur="$v.values.name.$touch()"
        />
<<<<<<< HEAD
        <div v-if="!$v.values.name.required" class="error">
          This field is required.
        </div>
        <div v-else-if="!$v.values.name.mustHaveUniqueFieldName" class="error">
          A field with this name already exists.
        </div>
        <div
          v-else-if="!$v.values.name.mustNotClashWithReservedName"
=======
        <div
          v-if="$v.values.name.$dirty && !$v.values.name.required"
          class="error"
        >
          This field is required.
        </div>
        <div
          v-else-if="
            $v.values.name.$dirty && !$v.values.name.mustHaveUniqueFieldName
          "
          class="error"
        >
          A field with this name already exists.
        </div>
        <div
          v-else-if="
            $v.values.name.$dirty &&
            !$v.values.name.mustNotClashWithReservedName
          "
>>>>>>> c3af2a02
          class="error"
        >
          This field name is not allowed.
        </div>
      </div>
    </div>
    <div class="control">
      <div class="control__elements">
        <Dropdown
          v-model="values.type"
          :class="{ 'dropdown--error': $v.values.type.$error }"
          @hide="$v.values.type.$touch()"
        >
          <DropdownItem
            v-for="(fieldType, type) in fieldTypes"
            :key="type"
            :icon="fieldType.iconClass"
            :name="fieldType.name"
            :value="fieldType.type"
            :disabled="primary && !fieldType.canBePrimaryField"
          ></DropdownItem>
        </Dropdown>
        <div v-if="$v.values.type.$error" class="error">
          This field is required.
        </div>
      </div>
    </div>
    <template v-if="hasFormComponent">
      <component
        :is="getFormComponent(values.type)"
        ref="childForm"
        :table="table"
        :default-values="defaultValues"
      />
    </template>
    <slot></slot>
  </form>
</template>

<script>
import { required } from 'vuelidate/lib/validators'

import form from '@baserow/modules/core/mixins/form'
import { mapGetters } from 'vuex'
<<<<<<< HEAD
=======
import { RESERVED_BASEROW_FIELD_NAMES } from '@baserow/modules/database/utils/constants'
>>>>>>> c3af2a02

// @TODO focus form on open
export default {
  name: 'FieldForm',
  mixins: [form],
  props: {
    table: {
      type: Object,
      required: true,
    },
    primary: {
      type: Boolean,
      required: false,
      default: false,
    },
  },
  data() {
    return {
      allowedValues: ['name', 'type'],
      values: {
        name: '',
        type: '',
      },
    }
  },
  computed: {
    fieldTypes() {
      return this.$registry.getAll('field')
    },
    hasFormComponent() {
      return !!this.values.type && this.getFormComponent(this.values.type)
    },
    existingFieldId() {
      return this.defaultValues ? this.defaultValues.id : null
    },
    ...mapGetters({
      fields: 'field/getAllWithPrimary',
    }),
  },
  validations() {
    return {
      values: {
        name: {
          required,
          mustHaveUniqueFieldName: this.mustHaveUniqueFieldName,
          mustNotClashWithReservedName: this.mustNotClashWithReservedName,
        },
        type: { required },
      },
    }
  },
  methods: {
    mustHaveUniqueFieldName(param) {
      let fields = this.fields
      if (this.existingFieldId !== null) {
        fields = fields.filter((f) => f.id !== this.existingFieldId)
      }
      return !fields.map((f) => f.name).includes(param.trim())
    },
    mustNotClashWithReservedName(param) {
<<<<<<< HEAD
      return !['id', 'order'].includes(param.trim())
=======
      return !RESERVED_BASEROW_FIELD_NAMES.includes(param.trim())
>>>>>>> c3af2a02
    },
    getFormComponent(type) {
      return this.$registry.get('field', type).getFormComponent()
    },
  },
}
</script><|MERGE_RESOLUTION|>--- conflicted
+++ resolved
@@ -11,16 +11,6 @@
           placeholder="Name"
           @blur="$v.values.name.$touch()"
         />
-<<<<<<< HEAD
-        <div v-if="!$v.values.name.required" class="error">
-          This field is required.
-        </div>
-        <div v-else-if="!$v.values.name.mustHaveUniqueFieldName" class="error">
-          A field with this name already exists.
-        </div>
-        <div
-          v-else-if="!$v.values.name.mustNotClashWithReservedName"
-=======
         <div
           v-if="$v.values.name.$dirty && !$v.values.name.required"
           class="error"
@@ -40,7 +30,6 @@
             $v.values.name.$dirty &&
             !$v.values.name.mustNotClashWithReservedName
           "
->>>>>>> c3af2a02
           class="error"
         >
           This field name is not allowed.
@@ -85,10 +74,7 @@
 
 import form from '@baserow/modules/core/mixins/form'
 import { mapGetters } from 'vuex'
-<<<<<<< HEAD
-=======
 import { RESERVED_BASEROW_FIELD_NAMES } from '@baserow/modules/database/utils/constants'
->>>>>>> c3af2a02
 
 // @TODO focus form on open
 export default {
@@ -149,11 +135,7 @@
       return !fields.map((f) => f.name).includes(param.trim())
     },
     mustNotClashWithReservedName(param) {
-<<<<<<< HEAD
-      return !['id', 'order'].includes(param.trim())
-=======
       return !RESERVED_BASEROW_FIELD_NAMES.includes(param.trim())
->>>>>>> c3af2a02
     },
     getFormComponent(type) {
       return this.$registry.get('field', type).getFormComponent()
