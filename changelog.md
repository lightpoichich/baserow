--- conflicted
+++ resolved
@@ -7,14 +7,11 @@
   deletion.
 * Fix the create group invite endpoint failing when no message provided.
 * Single select options can now be ordered by drag and drop. 
-<<<<<<< HEAD
-* Disallow duplicate field names in the same table, blank field names or field names
-  called 'order' and 'id'. Existing invalid field names will be fixed automatically. 
-=======
 * Added before and after date filters.
 * Support building Baserow out of the box on Ubuntu by lowering the required docker
   version to build Baserow down to 19.03.
->>>>>>> a7174d4d
+* Disallow duplicate field names in the same table, blank field names or field names
+  called 'order' and 'id'. Existing invalid field names will be fixed automatically. 
 
 ## Released (2021-06-02)
 
