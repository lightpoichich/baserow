import logging
import re
from copy import deepcopy
from typing import Dict, Any, Optional, List

from django.conf import settings
from django.db import connections
from django.db.utils import ProgrammingError, DataError

from baserow.contrib.database.db.schema import lenient_schema_editor
from baserow.contrib.database.views.handler import ViewHandler
from baserow.core.trash.handler import TrashHandler
from baserow.core.utils import extract_allowed, set_allowed_attrs
from .exceptions import (
    PrimaryFieldAlreadyExists,
    CannotDeletePrimaryField,
    CannotChangeFieldType,
    FieldDoesNotExist,
    IncompatiblePrimaryFieldTypeError,
    MaxFieldLimitExceeded,
    FieldWithSameNameAlreadyExists,
    ReservedBaserowFieldNameException,
    InvalidBaserowFieldName,
)
from .models import Field, SelectOption
from .registries import field_type_registry, field_converter_registry
from .signals import field_created, field_updated, field_deleted
from ..table.models import Table

logger = logging.getLogger(__name__)

<<<<<<< HEAD
# Please keep in sync with web-frontend/modules/database/mixins/importer.js:51
=======
# Please keep in sync with the web-frontend version of this constant found in
# web-frontend/modules/database/utils/constants.js
>>>>>>> c3af2a02
RESERVED_BASEROW_FIELD_NAMES = {"id", "order"}


def _validate_field_name(
    field_values: Dict[str, Any],
    table: Table,
    existing_field: Optional[Field] = None,
    raise_if_name_missing: bool = True,
):
    """
    Raises various exceptions if the provided field name is invalid.

    :param field_values: The dictionary which should contain a name key.
    :param table: The table to check that this field name is valid for.
    :param existing_field: If this is name change for an existing field then the
        existing field instance must be provided here.
    :param raise_if_name_missing: When True raises a InvalidBaserowFieldName if the
        name key is not in field_values. When False does not return and immediately
        returns if the key is missing.
    :raises InvalidBaserowFieldName: If "name" is
    :return:
    """
    if "name" not in field_values:
        if raise_if_name_missing:
            raise InvalidBaserowFieldName()
        else:
            return

    name = field_values["name"]
    if existing_field is not None and existing_field.name == name:
        return

    if name.strip() == "":
        raise InvalidBaserowFieldName()

    if Field.objects.filter(table=table, name=name).exists():
        raise FieldWithSameNameAlreadyExists(
            f"A field already exists for table '{table.name}' with the name '{name}'."
        )

    if name in RESERVED_BASEROW_FIELD_NAMES:
        raise ReservedBaserowFieldNameException(
            f"A field named {name} cannot be created as it already exists as a "
            f"reserved Baserow field name."
        )


class FieldHandler:
    def get_field(self, field_id, field_model=None, base_queryset=None):
        """
        Selects a field with a given id from the database.

        :param field_id: The identifier of the field that must be returned.
        :type field_id: int
        :param field_model: If provided that model's objects are used to select the
            field. This can for example be useful when you want to select a TextField or
            other child of the Field model.
        :type field_model: Field
        :param base_queryset: The base queryset from where to select the field.
            object. This can for example be used to do a `select_related`. Note that
            if this is used the `field_model` parameter doesn't work anymore.
        :type base_queryset: Queryset
        :raises FieldDoesNotExist: When the field with the provided id does not exist.
        :return: The requested field instance of the provided id.
        :rtype: Field
        """

        if not field_model:
            field_model = Field

        if not base_queryset:
            base_queryset = field_model.objects

        try:
            field = base_queryset.select_related("table__database__group").get(
                id=field_id
            )
        except Field.DoesNotExist:
            raise FieldDoesNotExist(f"The field with id {field_id} does not exist.")

        if TrashHandler.item_has_a_trashed_parent(field.table, check_item_also=True):
            raise FieldDoesNotExist(f"The field with id {field_id} does not exist.")

        return field

    def create_field(
        self, user, table, type_name, primary=False, do_schema_change=True, **kwargs
    ):
        """
        Creates a new field with the given type for a table.

        :param user: The user on whose behalf the field is created.
        :type user: User
        :param table: The table that the field belongs to.
        :type table: Table
        :param type_name: The type name of the field. Available types can be found in
            the field_type_registry.
        :type type_name: str
        :param primary: Every table needs at least a primary field which cannot be
            deleted and is a representation of the whole row.
        :type primary: bool
        :param do_schema_change: Indicates whether or not he actual database schema
            change has be made.
        :type do_schema_change: bool
        :param kwargs: The field values that need to be set upon creation.
        :type kwargs: object
        :raises PrimaryFieldAlreadyExists: When we try to create a primary field,
            but one already exists.
        :raises MaxFieldLimitExceeded: When we try to create a field,
            but exceeds the field limit.
        :return: The created field instance.
        :rtype: Field
        """

        group = table.database.group
        group.has_user(user, raise_error=True)

        # Because only one primary field per table can exist and we have to check if one
        # already exists. If so the field cannot be created and an exception is raised.
        if primary and Field.objects.filter(table=table, primary=True).exists():
            raise PrimaryFieldAlreadyExists(
                f"A primary field already exists for the " f"table {table}."
            )

        # Figure out which model to use and which field types are allowed for the given
        # field type.
        field_type = field_type_registry.get(type_name)
        model_class = field_type.model_class
        allowed_fields = ["name"] + field_type.allowed_fields
        field_values = extract_allowed(kwargs, allowed_fields)
        last_order = model_class.get_last_order(table)

        num_fields = table.field_set.count()
        if (num_fields + 1) > settings.MAX_FIELD_LIMIT:
            raise MaxFieldLimitExceeded(
                f"Fields count exceeds the limit of {settings.MAX_FIELD_LIMIT}"
            )

        _validate_field_name(field_values, table)

        field_values = field_type.prepare_values(field_values, user)
        before = field_type.before_create(
            table, primary, field_values, last_order, user
        )

        instance = model_class.objects.create(
            table=table, order=last_order, primary=primary, **field_values
        )

        # Add the field to the table schema.
        connection = connections[settings.USER_TABLE_DATABASE]
        with connection.schema_editor() as schema_editor:
            to_model = table.get_model(field_ids=[], fields=[instance])
            model_field = to_model._meta.get_field(instance.db_column)

            if do_schema_change:
                schema_editor.add_field(to_model, model_field)

        field_type.after_create(instance, to_model, user, connection, before)

        field_created.send(self, field=instance, user=user, type_name=type_name)

        return instance

    def update_field(self, user, field, new_type_name=None, **kwargs):
        """
        Updates the values of the given field, if provided it is also possible to change
        the type.

        :param user: The user on whose behalf the table is updated.
        :type user: User
        :param field: The field instance that needs to be updated.
        :type field: Field
        :param new_type_name: If the type needs to be changed it can be provided here.
        :type new_type_name: str
        :param kwargs: The field values that need to be updated
        :type kwargs: object
        :raises ValueError: When the provided field is not an instance of Field.
        :raises CannotChangeFieldType: When the database server responds with an
            error while trying to change the field type. This should rarely happen
            because of the lenient schema editor, which replaces the value with null
            if it could not be converted.
        :return: The updated field instance.
        :rtype: Field
        """

        if not isinstance(field, Field):
            raise ValueError("The field is not an instance of Field.")

        group = field.table.database.group
        group.has_user(user, raise_error=True)

        old_field = deepcopy(field)
        field_type = field_type_registry.get_by_model(field)
        old_field_type = field_type
        from_model = field.table.get_model(field_ids=[], fields=[field])
        from_field_type = field_type.type

        # If the provided field type does not match with the current one we need to
        # migrate the field to the new type. Because the type has changed we also need
        # to remove all view filters.
        baserow_field_type_changed = new_type_name and field_type.type != new_type_name
        if baserow_field_type_changed:
            field_type = field_type_registry.get(new_type_name)

            if field.primary and not field_type.can_be_primary_field:
                raise IncompatiblePrimaryFieldTypeError(new_type_name)

            new_model_class = field_type.model_class
            field.change_polymorphic_type_to(new_model_class)

            # If the field type changes it could be that some dependencies,
            # like filters or sortings need to be changed.
            ViewHandler().field_type_changed(field)

        allowed_fields = ["name"] + field_type.allowed_fields
        field_values = extract_allowed(kwargs, allowed_fields)

        _validate_field_name(
            field_values, field.table, field, raise_if_name_missing=False
        )

        field_values = field_type.prepare_values(field_values, user)
        before = field_type.before_update(old_field, field_values, user)

        field = set_allowed_attrs(field_values, allowed_fields, field)
        field.save()

        connection = connections[settings.USER_TABLE_DATABASE]

        # If no converter is found we are going to convert to field using the
        # lenient schema editor which will alter the field's type and set the data
        # value to null if it can't be converted.
        to_model = field.table.get_model(field_ids=[], fields=[field])
        from_model_field = from_model._meta.get_field(field.db_column)
        to_model_field = to_model._meta.get_field(field.db_column)

        # Before a field is updated we are going to call the before_schema_change
        # method of the old field because some cleanup of related instances might
        # need to happen.
        old_field_type.before_schema_change(
            old_field,
            field,
            from_model,
            to_model,
            from_model_field,
            to_model_field,
            user,
        )

        # Try to find a data converter that can be applied.
        converter = field_converter_registry.find_applicable_converter(
            from_model, old_field, field
        )

        if converter:
            # If a field data converter is found we are going to use that one to alter
            # the field and maybe do some data conversion.
            converter.alter_field(
                old_field,
                field,
                from_model,
                to_model,
                from_model_field,
                to_model_field,
                user,
                connection,
            )
        else:
            if baserow_field_type_changed:
                # If the baserow type has changed we always want to force run any alter
                # column SQL as otherwise it might not run if the two baserow fields
                # share the same underlying database column type.
                force_alter_column = True
            else:
                force_alter_column = field_type.force_same_type_alter_column(
                    old_field, field
                )

            # If no field converter is found we are going to alter the field using the
            # the lenient schema editor.
            with lenient_schema_editor(
                connection,
                old_field_type.get_alter_column_prepare_old_value(
                    connection, old_field, field
                ),
                field_type.get_alter_column_prepare_new_value(
                    connection, old_field, field
                ),
                force_alter_column,
            ) as schema_editor:
                try:
                    schema_editor.alter_field(
                        from_model, from_model_field, to_model_field
                    )
                except (ProgrammingError, DataError) as e:
                    # If something is going wrong while changing the schema we will
                    # just raise a specific exception. In the future we want to have
                    # some sort of converter abstraction where the values of certain
                    # types can be converted to another value.
                    logger.error(str(e))
                    message = (
                        f"Could not alter field when changing field type "
                        f"{from_field_type} to {new_type_name}."
                    )
                    raise CannotChangeFieldType(message)

        from_model_field_type = from_model_field.db_parameters(connection)["type"]
        to_model_field_type = to_model_field.db_parameters(connection)["type"]
        altered_column = from_model_field_type != to_model_field_type

        # If the new field doesn't support select options we can delete those
        # relations.
        if (
            old_field_type.can_have_select_options
            and not field_type.can_have_select_options
        ):
            old_field.select_options.all().delete()

        field_type.after_update(
            old_field,
            field,
            from_model,
            to_model,
            user,
            connection,
            altered_column,
            before,
        )

        field_updated.send(self, field=field, user=user)

        return field

    def delete_field(self, user, field):
        """
        Deletes an existing field if it is not a primary field.

        :param user: The user on whose behalf the table is created.
        :type user: User
        :param field: The field instance that needs to be deleted.
        :type field: Field
        :raises ValueError: When the provided field is not an instance of Field.
        :raises CannotDeletePrimaryField: When we try to delete the primary field
            which cannot be deleted.
        """

        if not isinstance(field, Field):
            raise ValueError("The field is not an instance of Field")

        group = field.table.database.group
        group.has_user(user, raise_error=True)

        if field.primary:
            raise CannotDeletePrimaryField(
                "Cannot delete the primary field of a " "table."
            )

        field = field.specific
        TrashHandler.trash(user, group, field.table.database, field)
        field_id = field.id
        field_deleted.send(self, field_id=field_id, field=field, user=user)

    def update_field_select_options(self, user, field, select_options):
        """
        Brings the select options in the desired provided state in a query efficient
        manner.

        Example: select_options = [
            {'id': 1, 'value': 'Option 1', 'color': 'blue'},
            {'value': 'Option 2', 'color': 'red'}
        ]

        :param user: The user on whose behalf the change is made.
        :type user: User
        :param field: The field of which the select options must be updated.
        :type field: Field
        :param select_options: A list containing dicts with the desired select options.
        :type select_options: list
        """

        group = field.table.database.group
        group.has_user(user, raise_error=True)

        existing_select_options = field.select_options.all()

        # Checks which option ids must be selected by comparing the existing ids with
        # the provided ids.
        to_delete = [
            existing.id
            for existing in existing_select_options
            if existing.id
            not in [desired["id"] for desired in select_options if "id" in desired]
        ]

        if len(to_delete) > 0:
            SelectOption.objects.filter(field=field, id__in=to_delete).delete()

        # Checks which existing instances must be fetched using a single query.
        to_select = [
            select_option["id"]
            for select_option in select_options
            if "id" in select_option
        ]

        if len(to_select) > 0:
            for existing in field.select_options.filter(id__in=to_select):
                for select_option in select_options:
                    if select_option.get("id") == existing.id:
                        select_option["instance"] = existing

        to_create = []

        for order, select_option in enumerate(select_options):
            if "instance" in select_option:
                instance = select_option["instance"]
                instance.order = order
                instance.value = select_option["value"]
                instance.color = select_option["color"]
                instance.save()
            else:
                to_create.append(
                    SelectOption(
                        field=field,
                        order=order,
                        value=select_option["value"],
                        color=select_option["color"],
                    )
                )

        if len(to_create) > 0:
            SelectOption.objects.bulk_create(to_create)

    # noinspection PyMethodMayBeStatic
<<<<<<< HEAD
    def find_next_unused_field_name(self, table, field_names_to_try: List[str]):
=======
    def find_next_unused_field_name(
        self,
        table,
        field_names_to_try: List[str],
        field_ids_to_ignore: Optional[List[int]] = None,
    ):
>>>>>>> c3af2a02
        """
        Finds a unused field name in the provided table. If no names in the provided
        field_names_to_try list are available then the last field name in that list will
        have a number appended which ensures it is an available unique field name.

        :param table: The table whose fields to search.
        :param field_names_to_try: The field_names to try in order before starting to
            append a number.
<<<<<<< HEAD
        :return: An available field name
        """

        # Check if any of the names to try are available by finding any existing field
        # names with the same name.
        taken_field_names = set(
            Field.objects.filter(table=table, name__in=field_names_to_try)
=======
        :param field_ids_to_ignore: A list of field id's to exclude from checking to see
            if the field name clashes with.
        :return: An available field name
        """

        if field_ids_to_ignore is None:
            field_ids_to_ignore = []

        # Check if any of the names to try are available by finding any existing field
        # names with the same name.
        taken_field_names = set(
            Field.objects.exclude(id__in=field_ids_to_ignore)
            .filter(table=table, name__in=field_names_to_try)
>>>>>>> c3af2a02
            .values("name")
            .distinct()
            .values_list("name", flat=True)
        )
        # If there are more names to try than the ones used in the table then there must
        # be one which isn't used.
        if len(set(field_names_to_try)) > len(taken_field_names):
            # Loop over to ensure we maintain the ordering provided by
            # field_names_to_try, so we always return the first available name and
            # not any.
            for field_name in field_names_to_try:
                if field_name not in taken_field_names:
                    return field_name

        # None of the names in the param list are available, now using the last one lets
        # append a number to the name until we find a free one.
        original_field_name = field_names_to_try[-1]
        # Lookup any existing fields which could potentially collide with our new
        # field name. This way we can skip these and ensure our new field has a
        # unique name.
        existing_field_name_collisions = set(
<<<<<<< HEAD
            Field.objects.filter(
                table=table, name__regex=fr"^{original_field_name} \d+$"
            )
=======
            Field.objects.exclude(id__in=field_ids_to_ignore)
            .filter(table=table, name__regex=fr"^{re.escape(original_field_name)} \d+$")
>>>>>>> c3af2a02
            .order_by("name")
            .distinct()
            .values_list("name", flat=True)
        )
        i = 2
        while True:
            field_name = f"{original_field_name} {i}"
            i += 1
            if field_name not in existing_field_name_collisions:
                return field_name<|MERGE_RESOLUTION|>--- conflicted
+++ resolved
@@ -29,12 +29,8 @@
 
 logger = logging.getLogger(__name__)
 
-<<<<<<< HEAD
-# Please keep in sync with web-frontend/modules/database/mixins/importer.js:51
-=======
 # Please keep in sync with the web-frontend version of this constant found in
 # web-frontend/modules/database/utils/constants.js
->>>>>>> c3af2a02
 RESERVED_BASEROW_FIELD_NAMES = {"id", "order"}
 
 
@@ -469,16 +465,12 @@
             SelectOption.objects.bulk_create(to_create)
 
     # noinspection PyMethodMayBeStatic
-<<<<<<< HEAD
-    def find_next_unused_field_name(self, table, field_names_to_try: List[str]):
-=======
     def find_next_unused_field_name(
         self,
         table,
         field_names_to_try: List[str],
         field_ids_to_ignore: Optional[List[int]] = None,
     ):
->>>>>>> c3af2a02
         """
         Finds a unused field name in the provided table. If no names in the provided
         field_names_to_try list are available then the last field name in that list will
@@ -487,15 +479,6 @@
         :param table: The table whose fields to search.
         :param field_names_to_try: The field_names to try in order before starting to
             append a number.
-<<<<<<< HEAD
-        :return: An available field name
-        """
-
-        # Check if any of the names to try are available by finding any existing field
-        # names with the same name.
-        taken_field_names = set(
-            Field.objects.filter(table=table, name__in=field_names_to_try)
-=======
         :param field_ids_to_ignore: A list of field id's to exclude from checking to see
             if the field name clashes with.
         :return: An available field name
@@ -509,7 +492,6 @@
         taken_field_names = set(
             Field.objects.exclude(id__in=field_ids_to_ignore)
             .filter(table=table, name__in=field_names_to_try)
->>>>>>> c3af2a02
             .values("name")
             .distinct()
             .values_list("name", flat=True)
@@ -531,14 +513,8 @@
         # field name. This way we can skip these and ensure our new field has a
         # unique name.
         existing_field_name_collisions = set(
-<<<<<<< HEAD
-            Field.objects.filter(
-                table=table, name__regex=fr"^{original_field_name} \d+$"
-            )
-=======
             Field.objects.exclude(id__in=field_ids_to_ignore)
             .filter(table=table, name__regex=fr"^{re.escape(original_field_name)} \d+$")
->>>>>>> c3af2a02
             .order_by("name")
             .distinct()
             .values_list("name", flat=True)
