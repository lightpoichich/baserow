# Changelog

## Unreleased

* Made it possible to leave a group.
* Changed web-frontend `/api/docs` route into `/api-docs`.
* Bumped the dependencies.
* The internal setting allowing Baserow to run with the user tables in a separate 
  database has been removed entirely to prevent data integrity issues.
* Fixed bug where the currently selected dropdown item is out of view from the dropdown
  window when scrolling with the arrow keys.
* Made the form view compatible with importing and exporting.
* Made it possible to use the "F2"-Key to edit a cell without clearing the cell content.
* Added password validation to password reset page.
* Add backup and restore database management commands.
<<<<<<< HEAD
* Hide view types that can't be exported in the export modal.
=======
* Relaxed the URL field validator and made it consistent between the backend and 
  web-frontend.
>>>>>>> 09405e83

## Released (2021-07-16)

* Fix bug preventing fields not being able to be converted to link row fields in some
  situations.

## Released (2021-07-15)

* **Breaking Change**: Baserow's `docker-compose.yml` no longer exposes ports for 
  the `db`, `mjml` and `redis` containers for security reasons. 
* **Breaking Change**: `docker-compose.yml` will by default only expose Baserow on 
  `localhost` and not `0.0.0.0`, meaning it will not be accessible remotely unless 
  manually configured.

## Released (2021-07-13)

* Added a Heroku template and one click deploy button.
* Fixed bug preventing the deletion of rows with a blank single select primary field.
* Fixed error in trash cleanup job when deleting multiple rows and a field from the
  same table at once.

## Released (2021-07-12)

* Made it possible to list table field meta-data with a token.
* Added form view.
* The API endpoint to update the grid view field options has been moved to
  `/api/database/views/{view_id}/field-options/`.
* The email field's validation is now consistent and much more permissive allowing most 
  values which look like email addresses.
* Add trash where deleted apps, groups, tables, fields and rows can be restored 
  deletion.
* Fix the create group invite endpoint failing when no message provided.
* Single select options can now be ordered by drag and drop. 
* Added before and after date filters.
* Support building Baserow out of the box on Ubuntu by lowering the required docker
  version to build Baserow down to 19.03.
* Disallow duplicate field names in the same table, blank field names or field names
  called 'order' and 'id'. Existing invalid field names will be fixed automatically. 
* Add user_field_names GET flag to various endpoints which switches the API to work
  using actual field names and not the internal field_1,field_2 etc identifiers.
* Added templates:
  * Commercial Property Management
  * Company Asset Tracker
  * Student Planner

## Released (2021-06-02)

* Fixed bug where the grid view would fail hard if a cell is selected and the component
  is destroyed.
* Made it possible to import a JSON file when creating a table.
* Made it possible to order the views by drag and drop.
* Made it possible to order the groups by drag and drop.
* Made it possible to order the applications by drag and drop.
* Made it possible to order the tables by drag and drop.
* **Premium**: Added an admin dashboard.
* **Premium**: Added group admin area allowing management of all baserow groups.
* Added today, this month and this year filter.
* Added a page containing external resources to the docs.
* Added a human-readable error message when a user tries to sign in with a deactivated
  account.
* Tables and views can now be exported to CSV (if you have installed using the ubuntu 
  guide please use the updated .conf files to enable this feature).
* **Premium** Tables and views can now be exported to JSON and XML.
* Removed URL field max length and fixed the backend failing hard because of that.
* Fixed bug where the focus of an Editable component was not always during and after
  editing if the parent component had overflow hidden.
* Fixed bug where the selected view would still be visible after deleting it.
* Templates:
  * Lightweight CRM
  * Wedding Planning
  * Book Catalog
  * App Pitch Planner

## Released (2021-05-11)

* Added configurable field limit.
* Fixed memory leak in the `link_row` field.
* Switch to using a celery based email backend by default.
* Added `--add-columns` flag to the `fill_table` management command. It creates all the
  field types before filling the table with random data.
* Reworked Baserow's Docker setup to be easier to use, faster to build and more secure.
* Make the view header more compact when the content doesn't fit anymore.
* Allow providing a `template_id` when registering a new account, which will install
  that template instead of the default database.
* Made it possible to drag and drop rows in the desired order.
* Fixed bug where the rows could get out of sync during real time collaboration.
* Made it possible to export and import the file field including contents.
* Added `fill_users` admin management command which fills baserow with fake users.
* Made it possible to drag and drop the views in the desired order.
* **Premium**: Added user admin area allowing management of all baserow users.

## Released (2021-04-08)

* Added support for importing tables from XML files.
* Added support for different** character encodings when importing CSV files.
* Prevent websocket reconnect loop when the authentication fails.
* Refactored the GridView component and improved interface speed.
* Prevent websocket reconnect when the connection closes without error.
* Added gunicorn worker test to the CI pipeline.
* Made it possible to re-order fields in a grid view.
* Show the number of filters and sorts active in the header of a grid view.
* The first user to sign-up after installation now gets given staff status.
* Rename the "includes" get parameter across all API endpoints to "include" to be 
  consistent.
* Add missing include query parameter and corresponding response attributes to API docs. 
* Remove incorrectly included "filters_disabled" field from 
  list_database_table_grid_view_rows api endpoint.
* Show an error to the user when the web socket connection could not be made and the
  reconnect loop stops.
* Fixed 100X backend web socket errors when refreshing the page.
* Fixed SSRF bug in the file upload by URL by blocking urls to the private network.
* Fixed bug where an invalid date could be converted to 0001-01-01.
* The list_database_table_rows search query parameter now searches all possible field
  types.
* Add Phone Number field.
* Add support for Date, Number and Single Select fields to the Contains and Not Contains
  view 
  filters.
* Searching all rows can now be done by clicking the new search icon in the top right.

## Released (2021-03-01)

* Redesigned the left sidebar.
* Fixed error when a very long user file name is provided when uploading.
* Upgraded DRF Spectacular dependency to the latest version.
* Added single select field form option validation.
* Changed all cookies to SameSite=lax.
* Fixed the "Ignored attempt to cancel a touchmove" error.
* Refactored the has_user everywhere such that the raise_error argument is used when
  possible.
* Added Baserow Cloudron app.
* Fixed bug where a single select field without options could not be converted to a
  another field.
* Fixed bug where the Editable component was not working if a prent a user-select:
  none; property.
* Fail hard when the web-frontend can't reach the backend because of a network error.
* Use UTC time in the date picker.
* Refactored handler get_* methods so that they never check for permissions.
* Made it possible to configure SMTP settings via environment variables.
* Added field name to the public REST API docs.
* Made the public REST API docs compatible with smaller screens.
* Made it possible for the admin to disable new signups.
* Reduced the amount of queries when using the link row field.
* Respect the date format when converting to a date field.
* Added a field type filename contains filter.

## Released (2021-02-04)

* Upgraded web-frontend dependencies.
* Fixed bug where you could not convert an existing field to a single select field
  without select options.
* Fixed bug where is was not possible to create a relation to a table that has a single
  select as primary field.
* Implemented real time collaboration.
* Added option to hide fields in a grid view.
* Keep token usage details.
* Fixed bug where an incompatible row value was visible and used while changing the
  field type.
* Fixed bug where the row in the RowEditModel was not entirely reactive and wouldn't be
  updated when the grid view was refreshed.
* Made it possible to invite other users to a group.

## Released (2021-01-06)

* Allow larger values for the number field and improved the validation.
* Fixed bug where if you have no filters, but the filter type is set to `OR` it always
  results in a not matching row state in the web-frontend.
* Fixed bug where the arrow navigation didn't work for the dropdown component in
  combination with a search query.
* Fixed bug where the page refreshes if you press enter in an input in the row modal.
* Added filtering by GET parameter to the rows listing endpoint.
* Fixed drifting context menu.
* Store updated and created timestamp for the groups, applications, tables, views,
  fields and rows.
* Made the file name editable.
* Made the rows orderable and added the ability to insert a row at a given position.
* Made it possible to include or exclude specific fields when listing rows via the API.
* Implemented a single select field.
* Fixed bug where inserting above or below a row created upon signup doesn't work
  correctly.

## Released (2020-12-01)

* Added select_for_update where it was still missing.
* Fixed API docs scrollbar size issue.
* Also lint the backend tests.
* Implemented a switch to disable all filters without deleting them.
* Made it possible to order by fields via the rows listing endpoint.
* Added community chat to the readme.
* Made the cookies strict and secure.
* Removed the redundant _DOMAIN variables.
* Set un-secure lax cookie when public web frontend url isn't over a secure connection.
* Fixed bug where the sort choose field item didn't have a hover effect.
* Implemented a file field and user files upload.
* Made it impossible for the `link_row` field to be a primary field because that can
  cause the primary field to be deleted.

## Released (2020-11-02)

* Highlight the row of a selected cell.
* Fixed error when there is no view.
* Added Ubuntu installation guide documentation.
* Added Email field.
* Added importer abstraction including a CSV and tabular paste importer.
* Added ability to navigate dropdown menus with arrow keys.
* Added confirmation modals when the user wants to delete a group, application, table,
  view or field.
* Fixed bug in the web-frontend URL validation where a '*' was invalidates.
* Made it possible to publicly expose the table data via a REST API.

## Released (2020-10-06)

* Prevent adding a new line to the long text field in the grid view when selecting the
  cell by pressing the enter key.
* Fixed The table X is not found in the store error.
* Fixed bug where the selected name of the dropdown was not updated when that name was
  changed.
* Fixed bug where the link row field is not removed from the store when the related
  table is deleted.
* Added filtering of rows per view.
* Fixed bug where the error message of the 'Select a table to link to' was not always
  displayed.
* Added URL field.
* Added sorting of rows per view.

## Released (2020-09-02)

* Added contribution guidelines.
* Fixed bug where it was not possible to change the table name when it contained a link
  row field.

## Released (2020-08-31)

* Added field that can link to the row of another table.
* Fixed bug where the text_default value changed to None if not provided in a patch
  request.
* Block non web frontend domains in the base url when requesting a password reset
  email.
* Increased the amount of password characters to 256 when signing up.
* Show machine readable error message when the signature has expired.

## Released (2020-07-20)

* Added raises attribute to the docstrings.
* Added OpenAPI docs.
* Refactored all SCSS classes to BEM naming.
* Use the new long text field, date field and view's field options for the example 
  tables when creating a new account. Also use the long text field when creating a new 
  table.
* Removed not needed api v0 namespace in url and python module.
* Fixed keeping the datepicker visible in the grid view when selecting a date for the 
  first time.
* Improved API 404 errors by providing a machine readable error.
* Added documentation markdown files.
* Added cookiecutter plugin boilerplate.

## Released (2020-06-08)

* Fixed not handling 500 errors.
* Prevent row context menu when right clicking on a field that's being edited.
* Added row modal editing feature to the grid view.
* Made it possible to resize the field width per view.
* Added validation and formatting for the number field.
* Cancel the editing state of a fields when the escape key is pressed.
* The next field is now selected when the tab character is pressed when a field is
  selected.
* Changed the styling of the notification alerts.
* Fixed error when changing field type and the data value wasn't in the correct
  format.
* Update the field's data values when the type changes.
* Implemented reset forgotten password functionality.
* Fill a newly created table with some initial data.
* Enabled the arrow keys to navigate through the fields in the grid view.
* Fixed memory leak bug.
* Use environment variables for all settings.
* Normalize the users email address when signing up and signing in.
* Use Django REST framework status code constants instead of integers.
* Added long text field.
* Fixed not refreshing token bug and improved authentication a little bit.
* Introduced copy, paste and delete functionality of selected fields.
* Added date/datetime field.
* Improved grid view scrolling for touch devices.
* Implemented password change function and settings popup.<|MERGE_RESOLUTION|>--- conflicted
+++ resolved
@@ -13,12 +13,9 @@
 * Made it possible to use the "F2"-Key to edit a cell without clearing the cell content.
 * Added password validation to password reset page.
 * Add backup and restore database management commands.
-<<<<<<< HEAD
 * Hide view types that can't be exported in the export modal.
-=======
 * Relaxed the URL field validator and made it consistent between the backend and 
   web-frontend.
->>>>>>> 09405e83
 
 ## Released (2021-07-16)
 
