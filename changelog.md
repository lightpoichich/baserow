# Changelog

## Unreleased

* Prevent websocket reconnect loop when the authentication fails.
* Refactored the GridView component and improved interface speed.
* Prevent websocket reconnect when the connection closes without error.
* Added gunicorn worker test to the CI pipeline.
* Made it possible to re-order fields in a grid view.
* Show the number of filters and sorts active in the header of a grid view.
* The first user to sign-up after installation now gets given staff status.
<<<<<<< HEAD
* Add Phone Number field.
=======
* Rename the "includes" get parameter across all API endpoints to "include" to be 
  consistent.
* Add missing include query parameter and corresponding response attributes to API docs. 
* Remove incorrectly included "filters_disabled" field from 
  list_database_table_grid_view_rows api endpoint.
* Show an error to the user when the web socket connection could not be made and the
  reconnect loop stops.
* Fixed 100X backend web socket errors when refreshing the page.
* Prevented the date field value being negative.
>>>>>>> b8043334

## Released (2021-03-01)

* Redesigned the left sidebar.
* Fixed error when a very long user file name is provided when uploading.
* Upgraded DRF Spectacular dependency to the latest version.
* Added single select field form option validation.
* Changed all cookies to SameSite=lax.
* Fixed the "Ignored attempt to cancel a touchmove" error.
* Refactored the has_user everywhere such that the raise_error argument is used when
  possible.
* Added Baserow Cloudron app.
* Fixed bug where a single select field without options could not be converted to a
  another field.
* Fixed bug where the Editable component was not working if a prent a user-select:
  none; property.
* Fail hard when the web-frontend can't reach the backend because of a network error.
* Use UTC time in the date picker.
* Refactored handler get_* methods so that they never check for permissions.
* Made it possible to configure SMTP settings via environment variables.
* Added field name to the public REST API docs.
* Made the public REST API docs compatible with smaller screens.
* Made it possible for the admin to disable new signups.
* Reduced the amount of queries when using the link row field.
* Respect the date format when converting to a date field.
* Added a field type filename contains filter.

## Released (2021-02-04)

* Upgraded web-frontend dependencies.
* Fixed bug where you could not convert an existing field to a single select field
  without select options.
* Fixed bug where is was not possible to create a relation to a table that has a single
  select as primary field.
* Implemented real time collaboration.
* Added option to hide fields in a grid view.
* Keep token usage details.
* Fixed bug where an incompatible row value was visible and used while changing the
  field type.
* Fixed bug where the row in the RowEditModel was not entirely reactive and wouldn't be
  updated when the grid view was refreshed.
* Made it possible to invite other users to a group.

## Released (2021-01-06)

* Allow larger values for the number field and improved the validation.
* Fixed bug where if you have no filters, but the filter type is set to `OR` it always
  results in a not matching row state in the web-frontend.
* Fixed bug where the arrow navigation didn't work for the dropdown component in
  combination with a search query.
* Fixed bug where the page refreshes if you press enter in an input in the row modal.
* Added filtering by GET parameter to the rows listing endpoint.
* Fixed drifting context menu.
* Store updated and created timestamp for the groups, applications, tables, views,
  fields and rows.
* Made the file name editable.
* Made the rows orderable and added the ability to insert a row at a given position.
* Made it possible to include or exclude specific fields when listing rows via the API.
* Implemented a single select field.
* Fixed bug where inserting above or below a row created upon signup doesn't work
  correctly.

## Released (2020-12-01)

* Added select_for_update where it was still missing.
* Fixed API docs scrollbar size issue.
* Also lint the backend tests.
* Implemented a switch to disable all filters without deleting them.
* Made it possible to order by fields via the rows listing endpoint.
* Added community chat to the readme.
* Made the cookies strict and secure.
* Removed the redundant _DOMAIN variables.
* Set un-secure lax cookie when public web frontend url isn't over a secure connection.
* Fixed bug where the sort choose field item didn't have a hover effect.
* Implemented a file field and user files upload.
* Made it impossible for the `link_row` field to be a primary field because that can
  cause the primary field to be deleted.

## Released (2020-11-02)

* Highlight the row of a selected cell.
* Fixed error when there is no view.
* Added Ubuntu installation guide documentation.
* Added Email field.
* Added importer abstraction including a CSV and tabular paste importer.
* Added ability to navigate dropdown menus with arrow keys.
* Added confirmation modals when the user wants to delete a group, application, table,
  view or field.
* Fixed bug in the web-frontend URL validation where a '*' was invalidates.
* Made it possible to publicly expose the table data via a REST API.

## Released (2020-10-06)

* Prevent adding a new line to the long text field in the grid view when selecting the
  cell by pressing the enter key.
* Fixed The table X is not found in the store error.
* Fixed bug where the selected name of the dropdown was not updated when that name was
  changed.
* Fixed bug where the link row field is not removed from the store when the related
  table is deleted.
* Added filtering of rows per view.
* Fixed bug where the error message of the 'Select a table to link to' was not always
  displayed.
* Added URL field.
* Added sorting of rows per view.

## Released (2020-09-02)

* Added contribution guidelines.
* Fixed bug where it was not possible to change the table name when it contained a link
  row field.

## Released (2020-08-31)

* Added field that can link to the row of another table.
* Fixed bug where the text_default value changed to None if not provided in a patch
  request.
* Block non web frontend domains in the base url when requesting a password reset
  email.
* Increased the amount of password characters to 256 when signing up.
* Show machine readable error message when the signature has expired.

## Released (2020-07-20)

* Added raises attribute to the docstrings.
* Added OpenAPI docs.
* Refactored all SCSS classes to BEM naming.
* Use the new long text field, date field and view's field options for the example 
  tables when creating a new account. Also use the long text field when creating a new 
  table.
* Removed not needed api v0 namespace in url and python module.
* Fixed keeping the datepicker visible in the grid view when selecting a date for the 
  first time.
* Improved API 404 errors by providing a machine readable error.
* Added documentation markdown files.
* Added cookiecutter plugin boilerplate.

## Released (2020-06-08)

* Fixed not handling 500 errors.
* Prevent row context menu when right clicking on a field that's being edited.
* Added row modal editing feature to the grid view.
* Made it possible to resize the field width per view.
* Added validation and formatting for the number field.
* Cancel the editing state of a fields when the escape key is pressed.
* The next field is now selected when the tab character is pressed when a field is
  selected.
* Changed the styling of the notification alerts.
* Fixed error when changing field type and the data value wasn't in the correct
  format.
* Update the field's data values when the type changes.
* Implemented reset forgotten password functionality.
* Fill a newly created table with some initial data.
* Enabled the arrow keys to navigate through the fields in the grid view.
* Fixed memory leak bug.
* Use environment variables for all settings.
* Normalize the users email address when signing up and signing in.
* Use Django REST framework status code constants instead of integers.
* Added long text field.
* Fixed not refreshing token bug and improved authentication a little bit.
* Introduced copy, paste and delete functionality of selected fields.
* Added date/datetime field.
* Improved grid view scrolling for touch devices.
* Implemented password change function and settings popup.<|MERGE_RESOLUTION|>--- conflicted
+++ resolved
@@ -9,9 +9,6 @@
 * Made it possible to re-order fields in a grid view.
 * Show the number of filters and sorts active in the header of a grid view.
 * The first user to sign-up after installation now gets given staff status.
-<<<<<<< HEAD
-* Add Phone Number field.
-=======
 * Rename the "includes" get parameter across all API endpoints to "include" to be 
   consistent.
 * Add missing include query parameter and corresponding response attributes to API docs. 
@@ -21,7 +18,7 @@
   reconnect loop stops.
 * Fixed 100X backend web socket errors when refreshing the page.
 * Prevented the date field value being negative.
->>>>>>> b8043334
+* Add Phone Number field.
 
 ## Released (2021-03-01)
 
