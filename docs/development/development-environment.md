# Baserow's dev environment

The dev environment runs Baserow services with source code hot reloading enabled. It
also runs the backend django server and web-frontend nuxt server in debug and
development modes. It is recommended that you use [dev.sh](../development/dev_sh.md)
found in the root of the Baserow repo.

## Further reading

<<<<<<< HEAD
- See [running the dev environment](../guides/running-the-dev-environment.md) for a
=======
- See [running the dev environment](running-the-dev-environment.md) for a
>>>>>>> c58e7951
  step-by-step guide on how to set-up the dev env.
- See [baserow docker api](../reference/baserow-docker-api.md) for more detail on how
  Baserow's docker setup can be used and configured.
- See [dev.sh](../development/dev_sh.md) for further detail on the CLI tool for managing
  the dev environment.
<<<<<<< HEAD
- See [contributing](../development/CONTRIBUTING.md) for info on how to get started
  contributing to baserow.
=======
>>>>>>> c58e7951

## Fixing git blame

A large formatting only commit was made to the repo when we converted to use the black
auto-formatter on April, 12 2021. If you don't want to see this commit in git blame, you
can run the command below to get your local git to ignore that commit in blame for this
repo:

```bash
$ git config blame.ignoreRevsFile .git-blame-ignore-revs
```<|MERGE_RESOLUTION|>--- conflicted
+++ resolved
@@ -7,21 +7,12 @@
 
 ## Further reading
 
-<<<<<<< HEAD
-- See [running the dev environment](../guides/running-the-dev-environment.md) for a
-=======
 - See [running the dev environment](running-the-dev-environment.md) for a
->>>>>>> c58e7951
   step-by-step guide on how to set-up the dev env.
 - See [baserow docker api](../reference/baserow-docker-api.md) for more detail on how
   Baserow's docker setup can be used and configured.
 - See [dev.sh](../development/dev_sh.md) for further detail on the CLI tool for managing
   the dev environment.
-<<<<<<< HEAD
-- See [contributing](../development/CONTRIBUTING.md) for info on how to get started
-  contributing to baserow.
-=======
->>>>>>> c58e7951
 
 ## Fixing git blame
 
