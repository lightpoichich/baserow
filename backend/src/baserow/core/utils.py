import csv
import os
import re
import random
import string
import hashlib
import math

from collections import namedtuple
from typing import List

from django.db.models import ForeignKey
from django.db.models.fields import NOT_PROVIDED


def extract_allowed(values, allowed_fields):
    """
    Returns a new dict with the values of the key names that are in the allowed_fields.
    The other keys are ignored.

    Example:
        object_1 = {
            'value_1': 'value',
            'value_2': 'value'
        }

        extract_allowed(object_1, ['value_1'])
        >> {'value_1': 'value'}

    :param values: A dict containing the values.
    :type dict:
    :param allowed_fields: A list containing the keys of the values that need to be
        extracted from the values.
    :type allowed_fields: list
    :return: The extracted values.
    :rtype: dict
    """

    allowed_values = {}
    for field in allowed_fields:
        if field in values:
            allowed_values[field] = values[field]

    return allowed_values


def set_allowed_attrs(values, allowed_fields, instance):
    """
    Sets the attributes of the instance with the values of the key names that are in the
    allowed_fields. The other keys are ignored.

    Examples:
        class Tmp(object):
            value_1 = 'value'
            value_2 = 'value'

        object_1 = {
            'value_1': 'value_2',
            'value_2': 'value_2'
        }

        tmp = set_allowed_attrs(object_1, ['value_1'], Tmp())
        tmp.value_1
        >> 'value_2'
        tmp.value_2
        >> 'value'

    :param values: The dict containing the values.
    :type values: dict
    :param allowed_fields: A list containing the keys of the value that need to be set
        on the instance.
    :type allowed_fields: list
    :param instance: The instance of which the attributes must be updated.
    :type instance: object
    :return: The updated instance.
    """

    for field in allowed_fields:
        if field in values:
            setattr(instance, field, values[field])

    return instance


def to_pascal_case(value):
    """
    Converts the value string to PascalCase.

    :param value: The value that needs to be converted.
    :type value: str
    :return: The value in PascalCase.
    :rtype: str
    """

    return "".join(character for character in value.title() if not character.isspace())


def to_snake_case(value):
    """
    Converts the value string to snake_case.

    :param value: The value that needs to be converted.
    :type value: str
    :return: The value in snake_case.
    :rtype: str
    """

    return re.sub(" +", " ", value).lower().replace(" ", "_").strip()


def remove_special_characters(value, remove_spaces=True):
    """
    Removes all special characters from a string, so only [a-Z] and [0-9] stay.

    :param value: The value where the characters need to be removed from.
    :type value: str
    :param remove_spaces: If true the spaces are also going to be removed.
    :type remove_spaces: bool
    :return: The value in without special characters
    :rtype: str
    """

    return "".join(
        character
        for character in value
        if character.isalnum() or (character == " " and not remove_spaces)
    )


def model_default_values(model_class, not_provided=None):
    """
    Figures out which default values the fields of a model have and returns those
    as a dict.

    :param model_class: The model that contains the fields for which we need to get
        the default values.
    :type model_class: Model
    :return: A dict containing the field name as a key and the default value as value.
    :rtype: dict
    """

    return {
        field.name: (
            field.default if field.default is not NOT_PROVIDED else not_provided
        )
        for field in model_class._meta.get_fields()
        if hasattr(field, "default")
    }


def dict_to_object(values, name="Struct"):
    """
    Converts a dict to an object.

    :param values: The dict containing the values that need to be converted to an
        object.
    :type values:
    :param name: The name of the object.
    :type name: str
    :return: The object with the same attributes as the provided values.
    :rtype: object
    """

    return namedtuple(name, values.keys())(*values.values())


def random_string(length):
    """
    Generates a random string with a given length containing letters and digits.

    :param length: The amount of characters in the string.
    :type length: int
    :return: The randomly generated string
    :type: str
    """

    return "".join(
        random.SystemRandom().choice(string.ascii_letters + string.digits)
        for _ in range(length)
    )


def sha256_hash(stream, block_size=65536):
    """
    Calculates a sha256 hash for the contents of the provided stream.

    :param stream: The stream of the content where to calculate the hash for.
    :type stream: IOStream
    :param block_size: The amount of bytes that are read each time.
    :type block_size: int
    :return: The calculated hash.
    :rtype: str
    """

    stream.seek(0)
    hasher = hashlib.sha256()
    for stream_chunk in iter(lambda: stream.read(block_size), b""):
        hasher.update(stream_chunk)
    stream.seek(0)
    return hasher.hexdigest()


def stream_size(stream):
    """
    Calculates the total amount of bytes of the stream's content.

    :param stream: The stream of the content where to calculate the size for.
    :type stream: IOStream
    :return: The total size of the stream.
    :rtype: int
    """

    stream.seek(0, os.SEEK_END)
    size = stream.tell()
    stream.seek(0)
    return size


def truncate_middle(content, max_length, middle="..."):
    """
    Truncates the middle part of the string if the total length if too long.

    For example:
    truncate_middle('testabcdecho', 8) == 'tes...ho'

    :param content: The string that must be truncated.
    :type: str
    :param max_length: The maximum amount of characters the string can have.
    :type max_length: int
    :param middle: The part that must be added in the middle if the provided
        content is too long.
    :type middle str
    :return: The truncated string.
    :rtype: str
    """

    if len(content) <= max_length:
        return content

    if max_length <= len(middle):
        raise ValueError(
            "The max_length cannot be lower than the length if the " "middle string."
        )

    total = max_length - len(middle)
    start = math.ceil(total / 2)
    end = math.floor(total / 2)

    left = content[:start]
    right = content[-end:] if end else ""

    return f"{left}{middle}{right}"


<<<<<<< HEAD
def split_comma_separated_string(comma_separated_string: str) -> List[str]:
    """
    Correctly splits a comma separated string which can contain quoted values to include
    commas in individual items like so: 'A,"B , C",D' -> ['A', 'B , C', 'D'] or using
    backslashes to escape double quotes like so: 'A,\"B,C' -> ['A', '"B', 'C'].

    :param comma_separated_string: The string to split
    :return: A list of split items from the provided string.
    """

    # Use python's csv handler as it knows how to handle quoted csv values etc.
    # csv.reader returns an iterator, we use next to get the first split row back.
    return next(
        csv.reader(
            [comma_separated_string], delimiter=",", quotechar='"', escapechar="\\"
        )
    )
=======
def get_model_reference_field_name(lookup_model, target_model):
    """
    Figures out what the name of the field related to the `target_model` is in the
    `lookup_model`. So if the `lookup_model` has a ForeignKey pointing to the
    `target_model`, then the name of that field will be returned.

    :param lookup_model: The model that should contain the ForeignKey pointing at the
        `target_model`.
    :type lookup_model: Model
    :param target_model: The model that the ForeignKey in the `lookup_model` must be
        pointing to.
    :type target_model: Model
    :return: The name of the field.
    :rtype: str | None
    """

    # We have to loop over all the fields, check if it is a ForeignKey and check if
    # the related model is the `target_model`. We can't use isinstance to check if
    # the model is a child of View because that doesn't work with models, so we need
    # to create a tuple of parent classes and check if the `target_model` is in them.
    for field in lookup_model._meta.get_fields():
        if isinstance(field, ForeignKey) and field.related_model:
            classes = tuple(field.related_model._meta.parents.keys()) + (
                field.related_model,
            )
            if any([target_model == c for c in classes]):
                return field.name

    return None
>>>>>>> ccd98b09
<|MERGE_RESOLUTION|>--- conflicted
+++ resolved
@@ -252,7 +252,6 @@
     return f"{left}{middle}{right}"
 
 
-<<<<<<< HEAD
 def split_comma_separated_string(comma_separated_string: str) -> List[str]:
     """
     Correctly splits a comma separated string which can contain quoted values to include
@@ -270,7 +269,8 @@
             [comma_separated_string], delimiter=",", quotechar='"', escapechar="\\"
         )
     )
-=======
+
+
 def get_model_reference_field_name(lookup_model, target_model):
     """
     Figures out what the name of the field related to the `target_model` is in the
@@ -299,5 +299,4 @@
             if any([target_model == c for c in classes]):
                 return field.name
 
-    return None
->>>>>>> ccd98b09
+    return None