from rest_framework.status import HTTP_400_BAD_REQUEST, HTTP_404_NOT_FOUND


ERROR_FIELD_DOES_NOT_EXIST = (
    "ERROR_FIELD_DOES_NOT_EXIST",
    HTTP_404_NOT_FOUND,
    "The requested field does not exist.",
)
ERROR_CANNOT_DELETE_PRIMARY_FIELD = "ERROR_CANNOT_DELETE_PRIMARY_FIELD"
ERROR_CANNOT_CHANGE_FIELD_TYPE = "ERROR_CANNOT_CHANGE_FIELD_TYPE"
ERROR_LINK_ROW_TABLE_NOT_PROVIDED = (
    "ERROR_LINK_ROW_TABLE_NOT_PROVIDED",
    HTTP_400_BAD_REQUEST,
    "The `link_row_table` must be provided.",
)
ERROR_LINK_ROW_TABLE_NOT_IN_SAME_DATABASE = "ERROR_LINK_ROW_TABLE_NOT_IN_SAME_DATABASE"
ERROR_FIELD_NOT_IN_TABLE = (
    "ERROR_FIELD_NOT_IN_TABLE",
    HTTP_400_BAD_REQUEST,
    "The provided field does not belong in the related table.",
)
ERROR_ORDER_BY_FIELD_NOT_FOUND = (
    "ERROR_ORDER_BY_FIELD_NOT_FOUND",
    HTTP_400_BAD_REQUEST,
    "The field {e.field_name} was not found in the table.",
)
ERROR_ORDER_BY_FIELD_NOT_POSSIBLE = (
    "ERROR_ORDER_BY_FIELD_NOT_POSSIBLE",
    HTTP_400_BAD_REQUEST,
    "It is not possible to order by {e.field_name} because the field type "
    "{e.field_type} does not support filtering.",
)
ERROR_FILTER_FIELD_NOT_FOUND = (
    "ERROR_FILTER_FIELD_NOT_FOUND",
    HTTP_400_BAD_REQUEST,
    "The field {e.field_name} was not found in the table.",
)
ERROR_INCOMPATIBLE_PRIMARY_FIELD_TYPE = (
    "ERROR_INCOMPATIBLE_PRIMARY_FIELD_TYPE",
    HTTP_400_BAD_REQUEST,
<<<<<<< HEAD
    'The field type {e.field_type} is not compatible with the primary field.'
)

ERROR_MAX_FIELD_COUNT_EXCEEDED = 'ERROR_MAX_FIELD_COUNT_EXCEEDED'
=======
    "The field type {e.field_type} is not compatible with the primary field.",
)
>>>>>>> e6729d56
<|MERGE_RESOLUTION|>--- conflicted
+++ resolved
@@ -38,12 +38,7 @@
 ERROR_INCOMPATIBLE_PRIMARY_FIELD_TYPE = (
     "ERROR_INCOMPATIBLE_PRIMARY_FIELD_TYPE",
     HTTP_400_BAD_REQUEST,
-<<<<<<< HEAD
-    'The field type {e.field_type} is not compatible with the primary field.'
+    "The field type {e.field_type} is not compatible with the primary field.",
 )
 
-ERROR_MAX_FIELD_COUNT_EXCEEDED = 'ERROR_MAX_FIELD_COUNT_EXCEEDED'
-=======
-    "The field type {e.field_type} is not compatible with the primary field.",
-)
->>>>>>> e6729d56
+ERROR_MAX_FIELD_COUNT_EXCEEDED = 'ERROR_MAX_FIELD_COUNT_EXCEEDED'