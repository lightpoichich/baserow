--- conflicted
+++ resolved
@@ -3,13 +3,10 @@
 ## Unreleased
 
 * Made it possible to list table field meta-data with a token.
-<<<<<<< HEAD
 * The email field's validation is now consistent and much more permissive allowing most 
   values which look like email addresses.
-=======
 * Add trash where deleted apps, groups, tables, fields and rows can be restored 
   deletion.
->>>>>>> a7174d4d
 * Fix the create group invite endpoint failing when no message provided.
 * Single select options can now be ordered by drag and drop. 
 * Added before and after date filters.
