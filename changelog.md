--- conflicted
+++ resolved
@@ -2,17 +2,11 @@
 
 ## Unreleased
 
-<<<<<<< HEAD
-* Switch to using a celery based email backend by default.
-* Added `--add-columns` flag to the `fill_table` management command. It creates all the
-  field types before filling the table with random data.
-=======
 * Fixed memory leak in the `link_row` field.
 * Switch to using a celery based email backend by default.
 * Added `--add-columns` flag to the `fill_table` management command. It creates all the
   field types before filling the table with random data.
 * Reworked Baserow's Docker setup to be easier to use, faster to build and more secure.
->>>>>>> 3c884745
 
 ## Released (2021-04-08)
 
