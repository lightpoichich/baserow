<template>
  <div>
    <div v-if="!loaded && loading" class="loading-absolute-center" />
    <div v-else>
      <div class="row-comments">
        <div v-if="totalCount === 0" class="row-comments__empty">
          <i class="row-comments__empty-icon fas fa-comments"></i>
          <div class="row-comments__empty-text">
            No comments for this row yet. Use the form below to add a comment.
          </div>
        </div>
        <div v-else class="row-comments__body">
          <InfiniteScroll
            ref="infiniteScroll"
            :current-count="currentCount"
            :max-count="totalCount"
            :loading="loading"
            :reverse="true"
            @load-next-page="nextPage"
          >
            <template #default>
              <RowComment
                v-for="c in comments"
                :key="'row-comment-' + c.id"
                :comment="c"
              />
            </template>
            <template #end>
              <div class="row-comments__end-line"></div>
            </template>
          </InfiniteScroll>
        </div>
        <div class="row-comments__foot">
<<<<<<< HEAD
          <ExpandableTextarea
            ref="expandableTextarea"
            v-model="comment"
=======
          <AutoExpandableTextarea
            ref="AutoExpandableTextarea"
            v-model="comment"
            placeholder="Comment"
>>>>>>> cd302259
            :loading="postingComment"
            @entered="postComment"
          >
          </AutoExpandableTextarea>
        </div>
      </div>
    </div>
  </div>
</template>

<script>
import { mapGetters } from 'vuex'
import { notifyIf } from '@baserow/modules/core/utils/error'
import RowComment from '@baserow_premium/components/row_comments/RowComment'
import InfiniteScroll from '@baserow/modules/core/components/helpers/InfiniteScroll'
import AutoExpandableTextarea from '@baserow_premium/components/helpers/AutoExpandableTextarea'

export default {
  name: 'RowCommentsSidebar',
  components: { AutoExpandableTextarea, InfiniteScroll, RowComment },
  props: {
    table: {
      required: true,
      type: Object,
    },
    row: {
      required: true,
      type: Object,
    },
  },
  data() {
    return {
      comment: '',
    }
  },
  computed: {
    ...mapGetters({
      comments: 'row_comments/getSortedRowComments',
      loading: 'row_comments/getLoading',
      postingComment: 'row_comments/getPostingComment',
      loaded: 'row_comments/getLoaded',
      currentCount: 'row_comments/getCurrentCount',
      totalCount: 'row_comments/getTotalCount',
    }),
  },
  async created() {
    try {
      const tableId = this.table.id
      const rowId = this.row.id
      await this.$store.dispatch('row_comments/fetchRowComments', {
        tableId,
        rowId,
      })
    } catch (e) {
      notifyIf(e, 'application')
    }
  },
  methods: {
    async postComment() {
      if (!this.comment.trim() || this.postingComment) {
        return
      }
      try {
        const tableId = this.table.id
        const rowId = this.row.id
        const comment = this.comment.trim()
        await this.$store.dispatch('row_comments/postComment', {
          tableId,
          rowId,
          comment,
        })
        this.comment = ''
        this.$refs.infiniteScroll.scrollToStart()
      } catch (e) {
        notifyIf(e, 'application')
      }
    },
    async nextPage() {
      try {
        const tableId = this.table.id
        const rowId = this.row.id
        await this.$store.dispatch('row_comments/fetchNextSetOfComments', {
          tableId,
          rowId,
        })
      } catch (e) {
        notifyIf(e, 'application')
      }
    },
  },
}
</script><|MERGE_RESOLUTION|>--- conflicted
+++ resolved
@@ -31,16 +31,10 @@
           </InfiniteScroll>
         </div>
         <div class="row-comments__foot">
-<<<<<<< HEAD
-          <ExpandableTextarea
-            ref="expandableTextarea"
-            v-model="comment"
-=======
           <AutoExpandableTextarea
             ref="AutoExpandableTextarea"
             v-model="comment"
             placeholder="Comment"
->>>>>>> cd302259
             :loading="postingComment"
             @entered="postComment"
           >
