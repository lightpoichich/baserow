from datetime import date
from decimal import Decimal
from unittest.mock import patch

import pytest
from django.db import models
from faker import Faker

from baserow.contrib.database.fields.exceptions import (
    FieldTypeDoesNotExist,
    PrimaryFieldAlreadyExists,
    CannotDeletePrimaryField,
    FieldDoesNotExist,
    IncompatiblePrimaryFieldTypeError,
    CannotChangeFieldType,
)
from baserow.contrib.database.fields.field_helpers import \
    construct_all_possible_field_kwargs
from baserow.contrib.database.fields.field_types import TextFieldType, LongTextFieldType
from baserow.contrib.database.fields.handler import FieldHandler
from baserow.contrib.database.fields.models import (
<<<<<<< HEAD
    Field, TextField, NumberField, BooleanField, SelectOption, LongTextField
=======
    Field,
    TextField,
    NumberField,
    BooleanField,
    SelectOption,
    LongTextField,
    NUMBER_TYPE_CHOICES,
>>>>>>> d06eb01d
)
from baserow.contrib.database.fields.registries import field_type_registry
from baserow.contrib.database.rows.handler import RowHandler
from baserow.core.exceptions import UserNotInGroup


<<<<<<< HEAD
=======
def dict_to_pairs(field_type_kwargs):
    pairs_dict = {}
    for name, options in field_type_kwargs.items():
        pairs_dict[name] = []
        if not isinstance(options, list):
            options = [options]
        for option in options:
            pairs_dict[name].append((name, option))
    return pairs_dict


def construct_all_possible_kwargs(field_type_kwargs):
    pairs_dict = dict_to_pairs(field_type_kwargs)
    args = [
        dict(pairwise_args) for pairwise_args in itertools.product(*pairs_dict.values())
    ]

    return args


>>>>>>> d06eb01d
# You must add --runslow to pytest to run this test, you can do this in intellij by
# editing the run config for this test and adding --runslow to additional args.
@pytest.mark.django_db
@pytest.mark.slow
def test_can_convert_between_all_fields(data_fixture):
    """
    A nuclear option test turned off by default to help verify changes made to
    field conversions work in every possible conversion scenario. This test checks
    is possible to convert from every possible field to every other possible field
    including converting to themselves. It only checks that the conversion does not
    raise any exceptions.
    """

    user = data_fixture.create_user()
    database = data_fixture.create_database_application(user=user)
    table = data_fixture.create_database_table(database=database, user=user)
    link_table = data_fixture.create_database_table(database=database, user=user)
    handler = FieldHandler()
    row_handler = RowHandler()
    fake = Faker()

    model = table.get_model()
    cache = {}
    # Make a blank row to test empty field conversion also.
    model.objects.create(**{})
    second_row_with_values = model.objects.create(**{})

    # Some baserow field types have multiple different 'modes' which result in
    # different conversion behaviour or entirely different database columns being
    # created. Here the kwargs which control these modes are enumerated so we can then
    # generate every possible type of conversion.
<<<<<<< HEAD
    all_possible_kwargs_per_type = construct_all_possible_field_kwargs(link_table)
=======
    extra_kwargs_for_type = {
        "date": {
            "date_include_time": [True, False],
        },
        "number": {
            "number_type": [number_type for number_type, _ in NUMBER_TYPE_CHOICES],
            "number_negative": [True, False],
        },
        "link_row": {"link_row_table": link_table},
    }

    all_possible_kwargs_per_type = {}
    for field_type_name in field_type_registry.get_types():
        extra_kwargs = extra_kwargs_for_type.get(field_type_name, {})
        all_possible_kwargs = construct_all_possible_kwargs(extra_kwargs)
        all_possible_kwargs_per_type[field_type_name] = all_possible_kwargs
>>>>>>> d06eb01d

    i = 1
    for field_type_name, all_possible_kwargs in all_possible_kwargs_per_type.items():
        for kwargs in all_possible_kwargs:
            for inner_field_type_name in field_type_registry.get_types():
                for inner_kwargs in all_possible_kwargs_per_type[inner_field_type_name]:
                    field_type = field_type_registry.get(field_type_name)
                    field_name = f"field_{i}"
                    from_field = handler.create_field(
                        user=user,
                        table=table,
                        type_name=field_type_name,
                        name=field_name,
                        **kwargs,
                    )
                    random_value = field_type.random_value(from_field, fake, cache)
                    if isinstance(random_value, date):
                        # Faker produces subtypes of date / datetime which baserow
                        # does not want, instead just convert to str.
                        random_value = str(random_value)
                    row_handler.update_row(
                        user=user,
                        table=table,
                        row_id=second_row_with_values.id,
                        values={f"field_{from_field.id}": random_value},
                    )
                    handler.update_field(
                        user=user,
                        field=from_field,
                        new_type_name=inner_field_type_name,
                        **inner_kwargs,
                    )
                    i = i + 1


@pytest.mark.django_db
def test_get_field(data_fixture):
    user = data_fixture.create_user()
    data_fixture.create_user()
    text = data_fixture.create_text_field(user=user)

    handler = FieldHandler()

    with pytest.raises(FieldDoesNotExist):
        handler.get_field(field_id=99999)

    field = handler.get_field(field_id=text.id)

    assert text.id == field.id
    assert text.name == field.name
    assert isinstance(field, Field)

    field = handler.get_field(field_id=text.id, field_model=TextField)

    assert text.id == field.id
    assert text.name == field.name
    assert isinstance(field, TextField)

    # If the error is raised we know for sure that the query has resolved.
    with pytest.raises(AttributeError):
        handler.get_field(
            field_id=text.id, base_queryset=Field.objects.prefetch_related("UNKNOWN")
        )


@pytest.mark.django_db
@patch("baserow.contrib.database.fields.signals.field_created.send")
def test_create_field(send_mock, data_fixture):
    user = data_fixture.create_user()
    user_2 = data_fixture.create_user()
    table = data_fixture.create_database_table(user=user)

    handler = FieldHandler()
    field = handler.create_field(
        user=user,
        table=table,
        type_name="text",
        name="Test text field",
        text_default="Some default",
    )

    send_mock.assert_called_once()
    assert send_mock.call_args[1]["field"].id == field.id
    assert send_mock.call_args[1]["user"].id == user.id

    assert Field.objects.all().count() == 1
    assert TextField.objects.all().count() == 1

    text_field = TextField.objects.all().first()
    assert text_field.name == "Test text field"
    assert text_field.order == 1
    assert text_field.table == table
    assert text_field.text_default == "Some default"
    assert not text_field.primary

    table_model = table.get_model()
    field_name = f"field_{text_field.id}"
    assert field_name in [field.name for field in table_model._meta.get_fields()]

    instance = table_model.objects.create(**{field_name: "Test 1"})
    assert getattr(instance, field_name) == "Test 1"

    instance_2 = table_model.objects.create()
    assert getattr(instance_2, field_name) == "Some default"

    with pytest.raises(ValueError):
        handler.create_field(
            user=user,
            table=table,
            type_name="number",
            name="Test number field",
            number_type="NOT_EXISTING",
        )

    with pytest.raises(ValueError):
        handler.create_field(
            user=user,
            table=table,
            type_name="number",
            name="Test number field",
            number_type="DECIMAL",
            number_decimal_places=9999,
        )

    handler.create_field(
        user=user,
        table=table,
        type_name="number",
        name="Test number field",
        number_type="INTEGER",
        number_decimal_places=2,
        number_negative=True,
    )

    number_field = NumberField.objects.all().first()
    assert number_field.name == "Test number field"
    assert number_field.order == 2
    assert number_field.table == table
    assert number_field.number_type == "INTEGER"
    assert number_field.number_decimal_places == 2
    assert number_field.number_negative

    handler.create_field(
        user=user,
        table=table,
        type_name="boolean",
        name="Test boolean field",
        random_other_field="WILL_BE_IGNORED",
    )

    boolean_field = BooleanField.objects.all().first()
    assert boolean_field.name == "Test boolean field"
    assert boolean_field.order == 3
    assert boolean_field.table == table

    assert Field.objects.all().count() == 3
    assert TextField.objects.all().count() == 1
    assert NumberField.objects.all().count() == 1
    assert BooleanField.objects.all().count() == 1

    with pytest.raises(UserNotInGroup):
        handler.create_field(user=user_2, table=table, type_name="text")

    with pytest.raises(FieldTypeDoesNotExist):
        handler.create_field(user=user, table=table, type_name="UNKNOWN")


@pytest.mark.django_db
def test_create_primary_field(data_fixture):
    user = data_fixture.create_user()
    table_1 = data_fixture.create_database_table(user=user)
    table_2 = data_fixture.create_database_table(user=user)
    data_fixture.create_text_field(table=table_1, primary=True)

    with pytest.raises(PrimaryFieldAlreadyExists):
        handler = FieldHandler()
        handler.create_field(user=user, table=table_1, type_name="text", primary=True)

    handler = FieldHandler()
    field = handler.create_field(
        user=user, table=table_2, type_name="text", primary=True
    )

    assert field.primary

    with pytest.raises(PrimaryFieldAlreadyExists):
        handler.create_field(user=user, table=table_2, type_name="text", primary=True)

    # Should be able to create a regular field when there is already a primary field.
    handler.create_field(user=user, table=table_2, type_name="text", primary=False)


@pytest.mark.django_db
@patch("baserow.contrib.database.fields.signals.field_updated.send")
def test_update_field(send_mock, data_fixture):
    user = data_fixture.create_user()
    user_2 = data_fixture.create_user()
    table = data_fixture.create_database_table(user=user)
    data_fixture.create_text_field(table=table, order=0)
    field = data_fixture.create_text_field(table=table, order=1)

    handler = FieldHandler()

    with pytest.raises(UserNotInGroup):
        handler.update_field(user=user_2, field=field)

    with pytest.raises(ValueError):
        handler.update_field(user=user, field=object())

    with pytest.raises(FieldTypeDoesNotExist):
        handler.update_field(user=user, field=field, new_type_name="NOT_EXISTING")

    # The link row field is not compatible with a primary field so an exception
    # is expected.
    field.primary = True
    field.save()
    with pytest.raises(IncompatiblePrimaryFieldTypeError):
        handler.update_field(user=user, field=field, new_type_name="link_row")
    field.primary = False
    field.save()

    # Change some values of the text field and test if they have been changed.
    field = handler.update_field(
        user=user, field=field, name="Text field", text_default="Default value"
    )

    assert field.name == "Text field"
    assert field.text_default == "Default value"
    assert isinstance(field, TextField)

    send_mock.assert_called_once()
    assert send_mock.call_args[1]["field"].id == field.id
    assert send_mock.call_args[1]["user"].id == user.id

    # Insert some rows to the table which should be converted later.
    model = table.get_model()
    model.objects.create(**{f"field_{field.id}": "Text value"})
    model.objects.create(**{f"field_{field.id}": "100.22"})
    model.objects.create(**{f"field_{field.id}": "10"})

    # Change the field type to a number and test if the values have been changed.
    field = handler.update_field(
        user=user,
        field=field,
        new_type_name="number",
        name="Number field",
        number_type="INTEGER",
        number_negative=False,
    )

    assert field.name == "Number field"
    assert field.number_type == "INTEGER"
    assert field.number_negative is False
    assert not hasattr(field, "text_default")

    model = table.get_model()
    rows = model.objects.all()
    assert getattr(rows[0], f"field_{field.id}") is None
    assert getattr(rows[1], f"field_{field.id}") == 100
    assert getattr(rows[2], f"field_{field.id}") == 10

    # Change the field type to a decimal and test if the values have been changed.
    field = handler.update_field(
        user=user,
        field=field,
        new_type_name="number",
        name="Price field",
        number_type="DECIMAL",
        number_decimal_places=2,
        number_negative=True,
    )

    assert field.name == "Price field"
    assert field.number_type == "DECIMAL"
    assert field.number_decimal_places == 2
    assert field.number_negative is True

    model = table.get_model()
    rows = model.objects.all()
    assert getattr(rows[0], f"field_{field.id}") is None
    assert getattr(rows[1], f"field_{field.id}") == Decimal("100.00")
    assert getattr(rows[2], f"field_{field.id}") == Decimal("10.00")

    # Change the field type to a boolean and test if the values have been changed.
    field = handler.update_field(
        user=user, field=field, new_type_name="boolean", name="Active"
    )

    field.refresh_from_db()
    assert field.name == "Active"
    assert not hasattr(field, "number_type")
    assert not hasattr(field, "number_decimal_places")
    assert not hasattr(field, "number_negative")

    model = table.get_model()
    rows = model.objects.all()
    assert getattr(rows[0], f"field_{field.id}") is False
    assert getattr(rows[1], f"field_{field.id}") is False
    assert getattr(rows[2], f"field_{field.id}") is False


@pytest.mark.django_db
def test_update_field_failing(data_fixture):
    # This failing field type triggers the CannotChangeFieldType error if a field is
    # changed into this type.
    class FailingFieldType(TextFieldType):
        def get_alter_column_prepare_new_value(self, connection, from_field, to_field):
            return "p_in::NOT_VALID_SQL_SO_IT_WILL_FAIL("

    user = data_fixture.create_user()
    table = data_fixture.create_database_table(user=user)
    field = data_fixture.create_number_field(table=table, order=1)

    handler = FieldHandler()

    with patch.dict(field_type_registry.registry, {"text": FailingFieldType()}):
        with pytest.raises(CannotChangeFieldType):
            handler.update_field(user=user, field=field, new_type_name="text")

    handler.update_field(user, field=field, new_type_name="text")
    assert Field.objects.all().count() == 1
    assert TextField.objects.all().count() == 1


@pytest.mark.django_db
def test_update_field_when_underlying_sql_type_doesnt_change(data_fixture):
    class AlwaysLowercaseTextField(TextFieldType):
        type = "lowercase_text"
        model_class = LongTextField

        def get_alter_column_prepare_new_value(self, connection, from_field, to_field):
            return """p_in = (lower(p_in));"""

    user = data_fixture.create_user()
    table = data_fixture.create_database_table(user=user)
    existing_text_field = data_fixture.create_text_field(table=table, order=1)

    model = table.get_model()

    field_name = f"field_{existing_text_field.id}"
    row = model.objects.create(
        **{
            field_name: "Test",
        }
    )

    handler = FieldHandler()

    with patch.dict(
        field_type_registry.registry, {"lowercase_text": AlwaysLowercaseTextField()}
    ):
        handler.update_field(
            user=user, field=existing_text_field, new_type_name="lowercase_text"
        )

        row.refresh_from_db()
        assert getattr(row, field_name) == "test"
        assert Field.objects.all().count() == 1
        assert TextField.objects.all().count() == 0
        assert LongTextField.objects.all().count() == 1


@pytest.mark.django_db
def test_field_which_changes_its_underlying_type_will_have_alter_sql_run(data_fixture):
    class ReversingTextFieldUsingBothVarCharAndTextSqlTypes(TextFieldType):
        def get_alter_column_prepare_new_value(self, connection, from_field, to_field):
            return """p_in = (reverse(p_in));"""

        def get_model_field(self, instance, **kwargs):
            kwargs["null"] = True
            kwargs["blank"] = True
            if instance.text_default == "use_other_sql_type":
                return models.TextField(**kwargs)
            else:
                return models.CharField(**kwargs)

    user = data_fixture.create_user()
    table = data_fixture.create_database_table(user=user)
    existing_text_field = data_fixture.create_text_field(table=table, order=1)

    model = table.get_model()

    field_name = f"field_{existing_text_field.id}"
    row = model.objects.create(
        **{
            field_name: "Test",
        }
    )

    handler = FieldHandler()

    with patch.dict(
        field_type_registry.registry,
        {"text": ReversingTextFieldUsingBothVarCharAndTextSqlTypes()},
    ):
        # Update to the same baserow type, but due to this fields implementation of
        # get_model_field this will alter the underlying database column from type
        # of varchar to text, which should make our reversing alter sql run.
        handler.update_field(
            user=user,
            field=existing_text_field,
            new_type_name="text",
            text_default="use_other_sql_type",
        )

        row.refresh_from_db()
        assert getattr(row, field_name) == "tseT"
        assert Field.objects.all().count() == 1
        assert TextField.objects.all().count() == 1


@pytest.mark.django_db
def test_just_changing_a_fields_name_will_not_run_alter_sql(data_fixture):
    class AlwaysReverseOnUpdateField(TextFieldType):
        def get_alter_column_prepare_new_value(self, connection, from_field, to_field):
            return """p_in = (reverse(p_in));"""

    user = data_fixture.create_user()
    table = data_fixture.create_database_table(user=user)
    existing_text_field = data_fixture.create_text_field(table=table, order=1)

    model = table.get_model()

    field_name = f"field_{existing_text_field.id}"
    row = model.objects.create(
        **{
            field_name: "Test",
        }
    )

    handler = FieldHandler()

    with patch.dict(
        field_type_registry.registry, {"text": AlwaysReverseOnUpdateField()}
    ):
        handler.update_field(
            user=user, field=existing_text_field, new_type_name="text", name="new_name"
        )

        row.refresh_from_db()
        # The field has not been reversed as just the name changed!
        assert getattr(row, field_name) == "Test"
        assert Field.objects.all().count() == 1
        assert TextField.objects.all().count() == 1


@pytest.mark.django_db
def test_when_field_type_forces_same_type_alter_fields_alter_sql_is_run(data_fixture):
    class SameTypeAlwaysReverseOnUpdateField(TextFieldType):
        def get_alter_column_prepare_new_value(self, connection, from_field, to_field):
            return """p_in = (reverse(p_in));"""

        def force_same_type_alter_column(self, from_field, to_field):
            return True

    user = data_fixture.create_user()
    table = data_fixture.create_database_table(user=user)
    existing_text_field = data_fixture.create_text_field(table=table, order=1)

    model = table.get_model()

    field_name = f"field_{existing_text_field.id}"
    row = model.objects.create(
        **{
            field_name: "Test",
        }
    )

    handler = FieldHandler()

    with patch.dict(
        field_type_registry.registry, {"text": SameTypeAlwaysReverseOnUpdateField()}
    ):
        handler.update_field(
            user=user, field=existing_text_field, new_type_name="text", name="new_name"
        )

        row.refresh_from_db()
        # The alter sql has been run due to the force override
        assert getattr(row, field_name) == "tseT"
        assert Field.objects.all().count() == 1
        assert TextField.objects.all().count() == 1


@pytest.mark.django_db
def test_update_field_with_type_error_on_conversion_should_null_field(data_fixture):
    class AlwaysThrowsSqlExceptionOnConversionField(TextFieldType):
        type = "throws_field"
        model_class = LongTextField

        def get_alter_column_prepare_new_value(self, connection, from_field, to_field):
            return """p_in = (lower(p_in::numeric::text));"""

    user = data_fixture.create_user()
    table = data_fixture.create_database_table(user=user)
    existing_text_field = data_fixture.create_text_field(table=table, order=1)

    model = table.get_model()

    field_name = f"field_{existing_text_field.id}"
    row = model.objects.create(
        **{
            field_name: "Test",
        }
    )

    handler = FieldHandler()

    with patch.dict(
        field_type_registry.registry,
        {"throws_field": AlwaysThrowsSqlExceptionOnConversionField()},
    ):
        handler.update_field(
            user=user, field=existing_text_field, new_type_name="throws_field"
        )

        row.refresh_from_db()
        assert getattr(row, field_name) is None
        assert Field.objects.all().count() == 1
        assert TextField.objects.all().count() == 0
        assert LongTextField.objects.all().count() == 1


@pytest.mark.django_db
def test_update_field_when_underlying_sql_type_doesnt_change_with_vars(data_fixture):
    class ReversesWhenConvertsAwayTextField(LongTextFieldType):
        type = "reserves_text"
        model_class = LongTextField

        def get_alter_column_prepare_old_value(self, connection, from_field, to_field):
            return """p_in = concat(reverse(p_in), %(some_variable)s);""", {
                "some_variable": "_POST_FIX"
            }

    class AlwaysLowercaseTextField(TextFieldType):
        type = "lowercase_text"
        model_class = LongTextField

        def get_alter_column_prepare_new_value(self, connection, from_field, to_field):
            return """p_in = concat(%(other_variable)s, lower(p_in));""", {
                "other_variable": "pre_fix_"
            }

    user = data_fixture.create_user()
    table = data_fixture.create_database_table(user=user)
    existing_field_with_old_value_prep = data_fixture.create_long_text_field(
        table=table
    )

    model = table.get_model()

    field_name = f"field_{existing_field_with_old_value_prep.id}"
    row = model.objects.create(
        **{
            field_name: "Test",
        }
    )

    handler = FieldHandler()

    with patch.dict(
        field_type_registry.registry,
        {
            "lowercase_text": AlwaysLowercaseTextField(),
            "long_text": ReversesWhenConvertsAwayTextField(),
        },
    ):
        handler.update_field(
            user=user,
            field=existing_field_with_old_value_prep,
            new_type_name="lowercase_text",
        )

        row.refresh_from_db()
        assert getattr(row, field_name) == "pre_fix_tset_post_fix"
        assert Field.objects.all().count() == 1
        assert TextField.objects.all().count() == 0
        assert LongTextField.objects.all().count() == 1


@pytest.mark.django_db
def test_update_field_when_underlying_sql_type_doesnt_change_old_prep(data_fixture):
    class ReversesWhenConvertsAwayTextField(LongTextFieldType):
        type = "reserves_text"
        model_class = LongTextField

        def get_alter_column_prepare_old_value(self, connection, from_field, to_field):
            return """p_in = (reverse(p_in));"""

    class AlwaysLowercaseTextField(TextFieldType):
        type = "lowercase_text"
        model_class = LongTextField

        def get_alter_column_prepare_new_value(self, connection, from_field, to_field):
            return """p_in = (lower(p_in));"""

    user = data_fixture.create_user()
    table = data_fixture.create_database_table(user=user)
    existing_field_with_old_value_prep = data_fixture.create_long_text_field(
        table=table
    )

    model = table.get_model()

    field_name = f"field_{existing_field_with_old_value_prep.id}"
    row = model.objects.create(
        **{
            field_name: "Test",
        }
    )

    handler = FieldHandler()

    with patch.dict(
        field_type_registry.registry,
        {
            "lowercase_text": AlwaysLowercaseTextField(),
            "long_text": ReversesWhenConvertsAwayTextField(),
        },
    ):
        handler.update_field(
            user=user,
            field=existing_field_with_old_value_prep,
            new_type_name="lowercase_text",
        )

        row.refresh_from_db()
        assert getattr(row, field_name) == "tset"
        assert Field.objects.all().count() == 1
        assert TextField.objects.all().count() == 0
        assert LongTextField.objects.all().count() == 1


@pytest.mark.django_db
@patch("baserow.contrib.database.fields.signals.field_deleted.send")
def test_delete_field(send_mock, data_fixture):
    user = data_fixture.create_user()
    user_2 = data_fixture.create_user()
    table = data_fixture.create_database_table(user=user)
    text_field = data_fixture.create_text_field(table=table)

    handler = FieldHandler()

    with pytest.raises(UserNotInGroup):
        handler.delete_field(user=user_2, field=text_field)

    with pytest.raises(ValueError):
        handler.delete_field(user=user_2, field=object())

    assert Field.objects.all().count() == 1
    assert TextField.objects.all().count() == 1
    field_id = text_field.id
    handler.delete_field(user=user, field=text_field)
    assert Field.objects.all().count() == 0
    assert TextField.objects.all().count() == 0

    send_mock.assert_called_once()
    assert send_mock.call_args[1]["field_id"] == field_id
    assert send_mock.call_args[1]["field"].id == field_id
    assert send_mock.call_args[1]["user"].id == user.id

    table_model = table.get_model()
    field_name = f"field_{text_field.id}"
    assert field_name not in [field.name for field in table_model._meta.get_fields()]

    primary = data_fixture.create_text_field(table=table, primary=True)
    with pytest.raises(CannotDeletePrimaryField):
        handler.delete_field(user=user, field=primary)


@pytest.mark.django_db
def test_update_select_options(data_fixture):
    user = data_fixture.create_user()
    user_2 = data_fixture.create_user()
    table = data_fixture.create_database_table(user=user)
    field = data_fixture.create_single_select_field(table=table)
    field_2 = data_fixture.create_single_select_field(table=table)
    data_fixture.create_text_field(table=table)

    handler = FieldHandler()

    with pytest.raises(UserNotInGroup):
        handler.update_field_select_options(field=field, user=user_2, select_options=[])

    handler.update_field_select_options(
        field=field,
        user=user,
        select_options=[
            {"value": "Option 1", "color": "blue"},
            {"value": "Option 2", "color": "red"},
        ],
    )

    assert SelectOption.objects.all().count() == 2
    select_options = field.select_options.all()
    assert len(select_options) == 2

    assert select_options[0].order == 0
    assert select_options[0].value == "Option 1"
    assert select_options[0].color == "blue"
    assert select_options[0].field_id == field.id

    assert select_options[1].order == 1
    assert select_options[1].value == "Option 2"
    assert select_options[1].color == "red"
    assert select_options[1].field_id == field.id

    handler.update_field_select_options(
        field=field,
        user=user,
        select_options=[
            {"id": select_options[0].id, "value": "Option 1 A", "color": "blue 2"},
            {"id": select_options[1].id, "value": "Option 2 A", "color": "red 2"},
        ],
    )

    assert SelectOption.objects.all().count() == 2
    select_options_2 = field.select_options.all()
    assert len(select_options_2) == 2

    assert select_options_2[0].id == select_options[0].id
    assert select_options_2[0].order == 0
    assert select_options_2[0].value == "Option 1 A"
    assert select_options_2[0].color == "blue 2"
    assert select_options_2[0].field_id == field.id

    assert select_options_2[1].id == select_options[1].id
    assert select_options_2[1].order == 1
    assert select_options_2[1].value == "Option 2 A"
    assert select_options_2[1].color == "red 2"
    assert select_options_2[1].field_id == field.id

    handler.update_field_select_options(
        field=field,
        user=user,
        select_options=[
            {"id": select_options[1].id, "value": "Option 1 B", "color": "red"},
            {"value": "Option 2 B", "color": "green"},
        ],
    )

    assert SelectOption.objects.all().count() == 2
    select_options_3 = field.select_options.all()
    assert len(select_options_3) == 2

    assert select_options_3[0].id == select_options[1].id
    assert select_options_3[0].order == 0
    assert select_options_3[0].value == "Option 1 B"
    assert select_options_3[0].color == "red"
    assert select_options_3[0].field_id == field.id

    assert select_options_3[1].order == 1
    assert select_options_3[1].value == "Option 2 B"
    assert select_options_3[1].color == "green"
    assert select_options_3[1].field_id == field.id

    handler.update_field_select_options(
        field=field_2,
        user=user,
        select_options=[
            {"id": select_options[1].id, "value": "Option 1 B", "color": "red"},
        ],
    )

    assert SelectOption.objects.all().count() == 3
    select_options_4 = field_2.select_options.all()
    assert len(select_options_4) == 1

    assert select_options_4[0].id != select_options[1].id
    assert select_options_4[0].order == 0
    assert select_options_4[0].value == "Option 1 B"
    assert select_options_4[0].color == "red"
    assert select_options_4[0].field_id == field_2.id

    handler.update_field_select_options(field=field_2, user=user, select_options=[])

    assert SelectOption.objects.all().count() == 2
    assert field_2.select_options.all().count() == 0<|MERGE_RESOLUTION|>--- conflicted
+++ resolved
@@ -14,51 +14,24 @@
     IncompatiblePrimaryFieldTypeError,
     CannotChangeFieldType,
 )
-from baserow.contrib.database.fields.field_helpers import \
-    construct_all_possible_field_kwargs
+from baserow.contrib.database.fields.field_helpers import (
+    construct_all_possible_field_kwargs,
+)
 from baserow.contrib.database.fields.field_types import TextFieldType, LongTextFieldType
 from baserow.contrib.database.fields.handler import FieldHandler
 from baserow.contrib.database.fields.models import (
-<<<<<<< HEAD
-    Field, TextField, NumberField, BooleanField, SelectOption, LongTextField
-=======
     Field,
     TextField,
     NumberField,
     BooleanField,
     SelectOption,
     LongTextField,
-    NUMBER_TYPE_CHOICES,
->>>>>>> d06eb01d
 )
 from baserow.contrib.database.fields.registries import field_type_registry
 from baserow.contrib.database.rows.handler import RowHandler
 from baserow.core.exceptions import UserNotInGroup
 
 
-<<<<<<< HEAD
-=======
-def dict_to_pairs(field_type_kwargs):
-    pairs_dict = {}
-    for name, options in field_type_kwargs.items():
-        pairs_dict[name] = []
-        if not isinstance(options, list):
-            options = [options]
-        for option in options:
-            pairs_dict[name].append((name, option))
-    return pairs_dict
-
-
-def construct_all_possible_kwargs(field_type_kwargs):
-    pairs_dict = dict_to_pairs(field_type_kwargs)
-    args = [
-        dict(pairwise_args) for pairwise_args in itertools.product(*pairs_dict.values())
-    ]
-
-    return args
-
-
->>>>>>> d06eb01d
 # You must add --runslow to pytest to run this test, you can do this in intellij by
 # editing the run config for this test and adding --runslow to additional args.
 @pytest.mark.django_db
@@ -90,26 +63,7 @@
     # different conversion behaviour or entirely different database columns being
     # created. Here the kwargs which control these modes are enumerated so we can then
     # generate every possible type of conversion.
-<<<<<<< HEAD
     all_possible_kwargs_per_type = construct_all_possible_field_kwargs(link_table)
-=======
-    extra_kwargs_for_type = {
-        "date": {
-            "date_include_time": [True, False],
-        },
-        "number": {
-            "number_type": [number_type for number_type, _ in NUMBER_TYPE_CHOICES],
-            "number_negative": [True, False],
-        },
-        "link_row": {"link_row_table": link_table},
-    }
-
-    all_possible_kwargs_per_type = {}
-    for field_type_name in field_type_registry.get_types():
-        extra_kwargs = extra_kwargs_for_type.get(field_type_name, {})
-        all_possible_kwargs = construct_all_possible_kwargs(extra_kwargs)
-        all_possible_kwargs_per_type[field_type_name] = all_possible_kwargs
->>>>>>> d06eb01d
 
     i = 1
     for field_type_name, all_possible_kwargs in all_possible_kwargs_per_type.items():
